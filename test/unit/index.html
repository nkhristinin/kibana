--- conflicted
+++ resolved
@@ -144,7 +144,6 @@
           'specs/components/reflow_watcher',
           'specs/registry/index',
           'specs/components/clipboard',
-<<<<<<< HEAD
           'specs/components/agg_response/hierarchical/_build_hierarchical_data',
           'specs/components/agg_response/hierarchical/_extract_buckets',
           'specs/components/agg_response/hierarchical/_transform_aggregation',
@@ -152,14 +151,6 @@
           'specs/components/agg_response/hierarchical/_array_to_linked_list',
           'specs/components/agg_response/hierarchical/_collect_branch',
           'specs/components/agg_response/tabify/tabify_agg_response'
-=======
-          'specs/visualize/_build_hierarchial_data',
-          'specs/visualize/_extract_buckets',
-          'specs/visualize/_transform_aggregation',
-          'specs/visualize/_create_raw_data',
-          'specs/visualize/_array_to_linked_list',
-          'specs/visualize/_collect_branch'
->>>>>>> 6bc3fe93
         ], function (kibana, sinon) {
           kibana.load(function () {
             var xhr = sinon.useFakeXMLHttpRequest();
