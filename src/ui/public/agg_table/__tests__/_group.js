--- conflicted
+++ resolved
@@ -36,15 +36,11 @@
   it('renders a simple split response properly', function () {
     let vis = new Vis(indexPattern, 'table');
     $scope.group = tabifyAggResponse(vis, fixtures.metricOnly);
-<<<<<<< HEAD
     $scope.sort = {
       columnIndex: null,
       direction: null
     };
-    var $el = $('<kbn-agg-table-group group="group"></kbn-agg-table-group>');
-=======
     let $el = $('<kbn-agg-table-group group="group"></kbn-agg-table-group>');
->>>>>>> 2e6650b3
 
     $compile($el)($scope);
     $scope.$digest();
