/*
 * Copyright Elasticsearch B.V. and/or licensed to Elasticsearch B.V. under one
 * or more contributor license agreements. Licensed under the Elastic License
 * 2.0 and the Server Side Public License, v 1; you may not use this file except
 * in compliance with, at your election, the Elastic License 2.0 or the Server
 * Side Public License, v 1.
 */

import { ReactNode, ChangeEvent, FormEvent, MouseEvent } from 'react';
import { Subject, Subscription } from './lib';

// This type will convert all optional property to required ones
// Comes from https://github.com/microsoft/TypeScript/issues/15012#issuecomment-365453623
type Required<T> = T extends FormData ? { [P in keyof T]-?: NonNullable<T[P]> } : T;

export interface FormHook<T extends FormData = FormData, I extends FormData = T> {
  /**  Flag that indicates if the form has been submitted at least once. It is set to `true` when we call `submit()`. */
  readonly isSubmitted: boolean;
  /** Flag that indicates if the form is being submitted. */
  readonly isSubmitting: boolean;
  /** Flag that indicates if the form is valid. If `undefined` then the form validation has not been checked yet. */
  readonly isValid: boolean | undefined;
  /** The form id. If none was provided, "default" will be returned. */
  readonly id: string;
  /**
   * This handler submits the form and returns its data and validity. If the form is not valid, the data will be `null`
   * as only valid data is passed through the `serializer(s)` before being returned.
   */
  submit: (e?: FormEvent<HTMLFormElement> | MouseEvent) => Promise<{ data: T; isValid: boolean }>;
  /** Use this handler to get the validity of the form. */
  validate: () => Promise<boolean>;
  subscribe: (handler: OnUpdateHandler<T, I>) => Subscription;
  /** Sets a field value imperatively. */
  setFieldValue: (fieldName: string, value: FieldValue) => void;
  /** Sets a field errors imperatively. */
  setFieldErrors: (fieldName: string, errors: ValidationError[]) => void;
  /** Access the fields on the form. */
  getFields: () => FieldsMap;
  /** Access the defaultValue for a specific field */
  getFieldDefaultValue: (path: string) => unknown;
  /**
   * Return the form data. It accepts an optional options object with an `unflatten` parameter (defaults to `true`).
   * If you are only interested in the raw form data, pass `unflatten: false` to the handler
   */
  getFormData: () => T;
  /* Returns an array with of all errors in the form. */
  getErrors: () => string[];
  /**
   * Reset the form states to their initial value and optionally
   * all the fields to their initial values.
   */
  reset: (options?: { resetValues?: boolean; defaultValue?: Partial<T> }) => void;
  readonly __options: Required<FormOptions>;
  __getFormData$: () => Subject<FormData>;
  __addField: (field: FieldHook) => void;
  __removeField: (fieldNames: string | string[]) => void;
  __validateFields: (
    fieldNames: string[],
    /** Run only blocking validations */
    onlyBlocking?: boolean
  ) => Promise<{ areFieldsValid: boolean; isFormValid: boolean | undefined }>;
  __updateFormDataAt: (field: string, value: unknown) => void;
  __updateDefaultValueAt: (field: string, value: unknown) => void;
  __readFieldConfigFromSchema: (field: string) => FieldConfig;
<<<<<<< HEAD
  __getFormDefaultValue: () => FormData;
  __getFieldDefaultValue: (path: string) => unknown;
  __getFieldsRemoved: () => FieldsMap;
=======
>>>>>>> 3039db2e
}

export type FormSchema<T extends FormData = FormData> = {
  [K in keyof T]?: FieldConfig<T[K], T, any> | FormSchema<T[K]>;
};

export interface FormConfig<T extends FormData = FormData, I extends FormData = T> {
  onSubmit?: FormSubmitHandler<T>;
  schema?: FormSchema<I>;
  defaultValue?: Partial<T>;
  serializer?: SerializerFunc<T, I>;
  deserializer?: SerializerFunc<I, T>;
  options?: FormOptions;
  id?: string;
}

export interface OnFormUpdateArg<T extends FormData, I extends FormData = T> {
  data: {
    internal: I;
    format: () => T;
  };
  validate: () => Promise<boolean>;
  isValid?: boolean;
}

export type OnUpdateHandler<T extends FormData = FormData, I extends FormData = T> = (
  arg: OnFormUpdateArg<T, I>
) => void;

export interface FormOptions {
  valueChangeDebounceTime?: number;
  /**
   * Remove empty string field ("") from form data
   */
  stripEmptyFields?: boolean;
}

export interface FieldHook<T = unknown, I = T> {
  readonly path: string;
  readonly label?: string;
  readonly labelAppend?: string | ReactNode;
  readonly helpText?: string | ReactNode;
  readonly type: string;
  readonly value: I;
  readonly errors: ValidationError[];
  readonly isValid: boolean;
  readonly isPristine: boolean;
  readonly isDirty: boolean;
  readonly isModified: boolean;
  readonly isValidating: boolean;
  readonly isValidated: boolean;
  readonly isChangingValue: boolean;
  getErrorsMessages: (args?: {
    validationType?: 'field' | string;
    errorCode?: string;
  }) => string | null;
  /**
   * Form <input /> "onChange" event handler
   *
   * @param event Form input change event
   */
  onChange: (event: ChangeEvent<{ name?: string; value: string; checked?: boolean }>) => void;
  /**
   * Handler to change the field value
   *
   * @param value The new value to assign to the field. If you provide a callback, you wil receive
   * the previous value and you need to return the next value.
   */
  setValue: (value: I | ((prevValue: I) => I)) => void;
  setErrors: (errors: ValidationError[]) => void;
  clearErrors: (type?: string | string[]) => void;
  /**
   * Validate a form field, running all its validations.
   * If a validationType is provided then only that validation will be executed,
   * skipping the other type of validation that might exist.
   */
  validate: (validateData?: {
    formData?: any;
    value?: I;
    validationType?: string;
    onlyBlocking?: boolean;
  }) => FieldValidateResponse | Promise<FieldValidateResponse>;
  reset: (options?: { resetValue?: boolean; defaultValue?: T }) => unknown | undefined;
  // Flag to indicate if the field value will be included in the form data outputted
  // when calling form.getFormData();
  __isIncludedInOutput: boolean;
  __serializeValue: (internalValue?: I) => T;
}

export interface FieldConfig<T = unknown, FormType extends FormData = FormData, I = T> {
  readonly label?: string;
  readonly labelAppend?: string | ReactNode;
  readonly helpText?: string | ReactNode;
  readonly type?: string;
  readonly defaultValue?: T;
  readonly validations?: Array<ValidationConfig<FormType, string, I>>;
  readonly formatters?: FormatterFunc[];
  readonly deserializer?: SerializerFunc<I, T>;
  readonly serializer?: SerializerFunc<T, I>;
  readonly fieldsToValidateOnChange?: string[];
  readonly valueChangeDebounceTime?: number;
}

export interface FieldsMap {
  [key: string]: FieldHook;
}

export type FormSubmitHandler<T extends FormData = FormData> = (
  formData: T,
  isValid: boolean
) => Promise<void>;

export interface ValidationError<T = string> {
  message: string;
  code?: T;
  validationType?: string;
  __isBlocking__?: boolean;
  [key: string]: any;
}

export interface ValidationFuncArg<I extends FormData, V = unknown> {
  path: string;
  value: V;
  form: {
    getFormData: FormHook<FormData, I>['getFormData'];
    getFields: FormHook<FormData, I>['getFields'];
  };
  formData: I;
  errors: readonly ValidationError[];
}

export type ValidationFunc<
  I extends FormData = FormData,
  E extends string = string,
  V = unknown
> = (
  data: ValidationFuncArg<I, V>
) => ValidationError<E> | void | undefined | Promise<ValidationError<E> | void | undefined>;

export interface FieldValidateResponse {
  isValid: boolean;
  errors: ValidationError[];
}

export type SerializerFunc<O = unknown, I = any> = (value: I) => O;

export interface FormData {
  [key: string]: any;
}

type FormatterFunc = (value: any, formData: FormData) => unknown;

// We set it as unknown as a form field can be any of any type
// string | number | boolean | string[] ...
type FieldValue = unknown;

export interface ValidationConfig<
  I extends FormData = FormData,
  E extends string = string,
  V = unknown
> {
  validator: ValidationFunc<I, E, V>;
  type?: string;
  /**
   * By default all validation are blockers, which means that if they fail, the field is invalid.
   * In some cases, like when trying to add an item to the ComboBox, if the item is not valid we want
   * to show a validation error. But this validation is **not** blocking. Simply, the item has not been added.
   */
  isBlocking?: boolean;
  exitOnFail?: boolean;
}<|MERGE_RESOLUTION|>--- conflicted
+++ resolved
@@ -62,12 +62,8 @@
   __updateFormDataAt: (field: string, value: unknown) => void;
   __updateDefaultValueAt: (field: string, value: unknown) => void;
   __readFieldConfigFromSchema: (field: string) => FieldConfig;
-<<<<<<< HEAD
   __getFormDefaultValue: () => FormData;
-  __getFieldDefaultValue: (path: string) => unknown;
   __getFieldsRemoved: () => FieldsMap;
-=======
->>>>>>> 3039db2e
 }
 
 export type FormSchema<T extends FormData = FormData> = {
