/*
 * Copyright Elasticsearch B.V. and/or licensed to Elasticsearch B.V. under one
 * or more contributor license agreements. Licensed under the Elastic License
 * 2.0 and the Server Side Public License, v 1; you may not use this file except
 * in compliance with, at your election, the Elastic License 2.0 or the Server
 * Side Public License, v 1.
 */

import React, { PureComponent, ReactText } from 'react';
import { i18n } from '@kbn/i18n';

<<<<<<< HEAD
import { FieldFormat, FieldFormatsContentType } from 'src/plugins/data/public';
import type { Sample, SampleInput } from '../../types';
import type { FormatSelectEditorProps } from '../../field_format_editor';
=======
import { FieldFormatsContentType } from 'src/plugins/data/public';
import { Sample, SampleInput } from '../../types';
import { FormatEditorProps } from '../types';
import { formatId } from './constants';
>>>>>>> 0c69b10d

export const convertSampleInput = (
  converter: (input: SampleInput) => string,
  inputs: SampleInput[]
) => {
  let error;
  let samples: Sample[] = [];

  try {
    samples = inputs.map((input) => {
      return {
        input,
        output: converter(input),
      };
    });
  } catch (e) {
    error = i18n.translate('indexPatternFieldEditor.defaultErrorMessage', {
      defaultMessage: 'An error occurred while trying to use this format configuration: {message}',
      values: { message: e.message },
    });
  }

  return {
    error,
    samples,
  };
};

interface SampleInputs {
  [key: string]: Array<ReactText[] | ReactText>;
}

export interface FormatEditorState {
  sampleInputs: SampleInput[];
  sampleConverterType: FieldFormatsContentType;
  error?: string;
  samples: Sample[];
  sampleInputsByType: SampleInputs;
}

export const defaultState = {
  sampleInputs: [] as SampleInput[],
  sampleConverterType: 'text' as FieldFormatsContentType,
  error: undefined,
  samples: [] as Sample[],
  sampleInputsByType: {},
};

export class DefaultFormatEditor<P = {}, S = {}> extends PureComponent<
  FormatEditorProps<P>,
  FormatEditorState & S
> {
  static formatId = formatId;
  state = defaultState as FormatEditorState & S;

  static getDerivedStateFromProps(nextProps: FormatEditorProps<{}>, state: FormatEditorState) {
    const { format, formatParams, onError } = nextProps;
    const { sampleInputsByType, sampleInputs, sampleConverterType } = state;

    const converter = format.getConverterFor(sampleConverterType);
    const type = typeof sampleInputsByType === 'object' && formatParams.type;
    const inputs = type ? sampleInputsByType[formatParams.type as string] || [] : sampleInputs;
    const output = convertSampleInput(converter, inputs);
    onError(output.error);
    return output;
  }

  onChange = (newParams = {}) => {
    const { onChange, formatParams } = this.props;

    onChange({
      ...formatParams,
      ...newParams,
    });
  };

  render() {
    return <></>;
  }
}<|MERGE_RESOLUTION|>--- conflicted
+++ resolved
@@ -9,16 +9,10 @@
 import React, { PureComponent, ReactText } from 'react';
 import { i18n } from '@kbn/i18n';
 
-<<<<<<< HEAD
-import { FieldFormat, FieldFormatsContentType } from 'src/plugins/data/public';
+import { FieldFormatsContentType } from 'src/plugins/data/public';
 import type { Sample, SampleInput } from '../../types';
-import type { FormatSelectEditorProps } from '../../field_format_editor';
-=======
-import { FieldFormatsContentType } from 'src/plugins/data/public';
-import { Sample, SampleInput } from '../../types';
-import { FormatEditorProps } from '../types';
+import type { FormatEditorProps } from '../types';
 import { formatId } from './constants';
->>>>>>> 0c69b10d
 
 export const convertSampleInput = (
   converter: (input: SampleInput) => string,
