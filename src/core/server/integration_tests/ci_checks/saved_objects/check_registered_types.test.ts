--- conflicted
+++ resolved
@@ -59,11 +59,7 @@
         "action": "0e6fc0b74c7312a8c11ff6b14437b93a997358b8",
         "action_task_params": "b50cb5c8a493881474918e8d4985e61374ca4c30",
         "ad_hoc_run_params": "d4e3c5c794151d0a4f5c71e886b2aa638da73ad2",
-<<<<<<< HEAD
-        "alert": "550bfe712a10e9c4a4b109f53c02b36dc73b0606",
-=======
         "alert": "e920b0583b1a32338d5dbbbfabb6ff2a511f5f6c",
->>>>>>> c1794519
         "api_key_pending_invalidation": "1399e87ca37b3d3a65d269c924eda70726cfe886",
         "apm-custom-dashboards": "b67128f78160c288bd7efe25b2da6e2afd5e82fc",
         "apm-indices": "8a2d68d415a4b542b26b0d292034a28ffac6fed4",
