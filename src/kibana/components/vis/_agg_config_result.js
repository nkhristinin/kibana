--- conflicted
+++ resolved
@@ -1,10 +1,6 @@
-<<<<<<< HEAD
-define(function (require) {
+define(function () {
   var i = 0;
 
-=======
-define(function () {
->>>>>>> b43a2f26
   function AggConfigResult(aggConfig, parent, value, key) {
     this.key = key;
     this.value = value;
