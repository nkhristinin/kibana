--- conflicted
+++ resolved
@@ -117,14 +117,11 @@
       this._attr.isRotated = false;
 
       return function (selection) {
-<<<<<<< HEAD
         n = selection[0].length;
         parentWidth = $(self.el)
         .find('.x-axis-div-wrapper')
         .width();
 
-=======
->>>>>>> 5d39d334
         selection.each(function () {
 
           // Validate that width and height are not 0 or `NaN`
@@ -192,7 +189,7 @@
       var width;
       self._attr.isRotated = false;
       
-      return function test(selection) {
+      return function (selection) {
 
         text = selection.selectAll('.tick text');
         
@@ -223,40 +220,6 @@
 
         // TODO: need to add mouseover to show tooltip on truncated labels
 
-<<<<<<< HEAD
-=======
-      return function (selection) {
-
-        // get label maxWidth
-        labels = selection.selectAll('.tick text');
-        maxWidth = 0;
-        maxLength = 0;
-        labels.each(function () {
-          node = d3.select(this).node();
-          n = node.innerHTML.length;
-          maxWidth = _.max([maxWidth, node.getComputedTextLength() * 0.9]);
-          maxLength = _.max([maxLength, n]);
-        });
-        pixPerChar = maxWidth / maxLength;
-
-        // truncate str
-        selection.selectAll('.tick text')
-          .text(function (d) {
-            str = d;
-            if (maxWidth > size) {
-              endChar = 0;
-              if (Math.floor((size / pixPerChar) - 4) >= 4) {
-                endChar = Math.floor((size / pixPerChar) - 4);
-                while (str[endChar - 1] === ' ' || str[endChar - 1] === '-' || str[endChar - 1] === ',') {
-                  endChar = endChar - 1;
-                }
-              }
-              str = str.substr(0, endChar) + '...';
-              return str;
-            }
-            return str;
-          });
->>>>>>> 5d39d334
       };
     };
 
@@ -296,7 +259,6 @@
 
       return function (selection) {
         selection.selectAll('.tick text')
-<<<<<<< HEAD
         .text(function (d, i) {
           par = d3.select(this.parentNode).node();
           myX = self.xScale(d);
@@ -311,25 +273,6 @@
             d3.select(this.parentNode).remove();
           }
         });
-=======
-          .text(function (d, i) {
-            par = d3.select(this.parentNode).node();
-            myX = self.xScale(d);
-            myWidth = par.getBBox().width;
-            halfWidth = par.getBBox().width / 2;
-            maxW = $('.x-axis-div').width();
-            // trims labels that would overlap each other
-            // or extend past left or right edges
-            // if prev label pos (or 0) + half of label width is < label pos
-            // and label pos + half width  is not > width of axis
-            if ((startX + halfWidth) < myX && maxW > (myX + halfWidth)) {
-              startX = myX + halfWidth;
-              return self.xAxisFormatter(d);
-            } else {
-              d3.select(this.parentNode).remove();
-            }
-          });
->>>>>>> 5d39d334
       };
     };
 
