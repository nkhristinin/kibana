--- conflicted
+++ resolved
@@ -128,13 +128,10 @@
       selection.selectAll('.chart')
       .each(function (chartData) {
         var chart = new self.ChartClass(self, this, chartData);
-<<<<<<< HEAD
-=======
 
         self.vis.activeEvents().forEach(function (event) {
           self.enable(event, chart);
         });
->>>>>>> eecf4d67
 
         self._addEventListeners(chart);
         charts.push(chart);
