--- conflicted
+++ resolved
@@ -101,7 +101,6 @@
       }
     };
 
-<<<<<<< HEAD
     $scope.toggleTimepicker = function () {
       // Close if already open
       if ($scope.configTemplate === timepickerHtml) {
@@ -111,7 +110,6 @@
       }
     };
 
-=======
     function updateDataSource() {
       if ($scope.opts.index !== search.get('index')) {
         // set the index on the savedSearch
@@ -119,7 +117,6 @@
         // clear the columns and fields, then refetch when we do a search
         $scope.columns = $scope.fields = null;
       }
->>>>>>> ba6a9474
 
       if (!$scope.fields) getFields();
 
