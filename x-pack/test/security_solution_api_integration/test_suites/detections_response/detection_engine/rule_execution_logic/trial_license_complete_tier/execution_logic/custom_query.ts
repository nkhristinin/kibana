/*
 * Copyright Elasticsearch B.V. and/or licensed to Elasticsearch B.V. under one
 * or more contributor license agreements. Licensed under the Elastic License
 * 2.0; you may not use this file except in compliance with the Elastic License
 * 2.0.
 */

import expect from 'expect';
import {
  ALERT_RISK_SCORE,
  ALERT_RULE_PARAMETERS,
  ALERT_RULE_RULE_ID,
  ALERT_SEVERITY,
  ALERT_WORKFLOW_STATUS,
  ALERT_SUPPRESSION_START,
  ALERT_SUPPRESSION_END,
  ALERT_SUPPRESSION_DOCS_COUNT,
  ALERT_SUPPRESSION_TERMS,
  TIMESTAMP,
  ALERT_LAST_DETECTED,
  ALERT_INTENDED_TIMESTAMP,
  ALERT_RULE_EXECUTION_TIMESTAMP,
} from '@kbn/rule-data-utils';
import { flattenWithPrefix } from '@kbn/securitysolution-rules';
import { Rule } from '@kbn/alerting-plugin/common';
import { BaseRuleParams } from '@kbn/security-solution-plugin/server/lib/detection_engine/rule_schema';
import moment from 'moment';
import { orderBy } from 'lodash';
import { v4 as uuidv4 } from 'uuid';

import {
  QueryRuleCreateProps,
  BulkActionTypeEnum,
  AlertSuppressionMissingFieldsStrategyEnum,
} from '@kbn/security-solution-plugin/common/api/detection_engine';
import { RuleExecutionStatusEnum } from '@kbn/security-solution-plugin/common/api/detection_engine/rule_monitoring';
import { Ancestor } from '@kbn/security-solution-plugin/server/lib/detection_engine/rule_types/types';
import {
  ALERT_ANCESTORS,
  ALERT_DEPTH,
  ALERT_ORIGINAL_TIME,
  ALERT_ORIGINAL_EVENT,
} from '@kbn/security-solution-plugin/common/field_maps/field_names';
import {
  DETECTION_ENGINE_RULES_BULK_ACTION,
  DETECTION_ENGINE_RULES_URL,
  DETECTION_ENGINE_SIGNALS_STATUS_URL as DETECTION_ENGINE_ALERTS_STATUS_URL,
  ENABLE_ASSET_CRITICALITY_SETTING,
} from '@kbn/security-solution-plugin/common/constants';
import { getMaxSignalsWarning as getMaxAlertsWarning } from '@kbn/security-solution-plugin/server/lib/detection_engine/rule_types/utils/utils';
import { deleteAllExceptions } from '../../../../../lists_and_exception_lists/utils';
import {
  createExceptionList,
  createExceptionListItem,
  getAlerts,
  getPreviewAlerts,
  getSimpleRule,
  previewRule,
  setAlertStatus,
  getRuleSOById,
  patchRule,
  createRuleThroughAlertingEndpoint,
  getRuleSavedObjectWithLegacyInvestigationFields,
  dataGeneratorFactory,
  scheduleRuleRun,
  stopAllManualRuns,
  waitForBackfillExecuted,
} from '../../../../utils';
import {
  createRule,
  deleteAllRules,
  deleteAllAlerts,
  getRuleForAlertTesting,
  getLuceneRuleForTesting,
} from '../../../../../../../common/utils/security_solution';

import { FtrProviderContext } from '../../../../../../ftr_provider_context';
import { EsArchivePathBuilder } from '../../../../../../es_archive_path_builder';

/**
 * Specific _id to use for some of the tests. If the archiver changes and you see errors
 * here, update this to a new value of a chosen auditbeat record and update the tests values.
 */
const ID = 'BhbXBmkBR346wHgn4PeZ';

/**
 * Test coverage:
 * [x] - Happy path generating 1 alert
 * [x] - Rule type respects max alerts
 * [x] - Alerts on alerts
 */

export default ({ getService }: FtrProviderContext) => {
  const supertest = getService('supertest');
  const esArchiver = getService('esArchiver');
  const es = getService('es');
  const log = getService('log');
  const kibanaServer = getService('kibanaServer');
  const esDeleteAllIndices = getService('esDeleteAllIndices');
  // TODO: add a new service for loading archiver files similar to "getService('es')"
  const config = getService('config');
  const isServerless = config.get('serverless');
  const dataPathBuilder = new EsArchivePathBuilder(isServerless);
  const auditbeatPath = dataPathBuilder.getPath('auditbeat/hosts');

  describe('@ess @serverless @serverlessQA Query type rules', () => {
    before(async () => {
      await esArchiver.load(auditbeatPath);
      await esArchiver.load('x-pack/test/functional/es_archives/security_solution/alerts/8.8.0', {
        useCreate: true,
        docsOnly: true,
      });
      await esArchiver.load('x-pack/test/functional/es_archives/signals/severity_risk_overrides');
    });

    afterEach(async () => {
      await esDeleteAllIndices('.preview.alerts*');
    });

    after(async () => {
      await esArchiver.unload(auditbeatPath);
      await esArchiver.unload('x-pack/test/functional/es_archives/signals/severity_risk_overrides');
      await deleteAllAlerts(supertest, log, es, [
        '.preview.alerts-security.alerts-*',
        '.alerts-security.alerts-*',
      ]);
      await deleteAllRules(supertest, log);
    });

    // First test creates a real rule - most remaining tests use preview API
    it('should have the specific audit record for _id or none of these tests below will pass', async () => {
      const rule: QueryRuleCreateProps = {
        ...getRuleForAlertTesting(['auditbeat-*']),
        query: `_id:${ID}`,
      };
      const createdRule = await createRule(supertest, log, rule);
      const alerts = await getAlerts(supertest, log, es, createdRule);
      expect(alerts.hits.hits.length).toBeGreaterThan(0);
      expect(alerts.hits.hits[0]._source?.['kibana.alert.ancestors'][0].id).toEqual(ID);
    });

    it('generates max alerts warning when circuit breaker is hit', async () => {
      const rule: QueryRuleCreateProps = {
        ...getRuleForAlertTesting(['auditbeat-*']),
      };
      const { logs } = await previewRule({ supertest, rule });
      expect(logs[0].warnings).toContain(getMaxAlertsWarning());
    });

    it("doesn't generate max alerts warning when circuit breaker is met but not exceeded", async () => {
      const rule = {
        ...getRuleForAlertTesting(['auditbeat-*']),
        query: 'process.executable: "/usr/bin/sudo"',
        max_signals: 10,
      };
      const { logs } = await previewRule({ supertest, rule });
      expect(logs[0].warnings).not.toContain(getMaxAlertsWarning());
    });

    it('should abide by max_signals > 100', async () => {
      const maxAlerts = 200;
      const rule: QueryRuleCreateProps = {
        ...getRuleForAlertTesting(['auditbeat-*']),
        max_signals: maxAlerts,
      };
      const { previewId } = await previewRule({ supertest, rule });
      // Search for 2x max_signals to make sure we aren't making more than max_signals
      const previewAlerts = await getPreviewAlerts({ es, previewId, size: maxAlerts * 2 });
      expect(previewAlerts.length).toEqual(maxAlerts);
    });

    it('should have recorded the rule_id within the alert', async () => {
      const rule: QueryRuleCreateProps = {
        ...getRuleForAlertTesting(['auditbeat-*']),
        query: `_id:${ID}`,
      };
      const { previewId } = await previewRule({ supertest, rule });
      const previewAlerts = await getPreviewAlerts({ es, previewId });
      expect(previewAlerts[0]._source?.[ALERT_RULE_RULE_ID]).toEqual(getSimpleRule().rule_id);
    });

    it('should query and get back expected alert structure using a basic KQL query', async () => {
      const rule: QueryRuleCreateProps = {
        ...getRuleForAlertTesting(['auditbeat-*']),
        query: `_id:${ID}`,
      };
      const { previewId } = await previewRule({ supertest, rule });
      const previewAlerts = await getPreviewAlerts({ es, previewId });
      const alert = previewAlerts[0]._source;

      expect(alert).toEqual({
        ...alert,
        [ALERT_ANCESTORS]: [
          {
            id: 'BhbXBmkBR346wHgn4PeZ',
            type: 'event',
            index: 'auditbeat-8.0.0-2019.02.19-000001',
            depth: 0,
          },
        ],
        [ALERT_WORKFLOW_STATUS]: 'open',
        [ALERT_DEPTH]: 1,
        [ALERT_ORIGINAL_TIME]: '2019-02-19T17:40:03.790Z',
        ...flattenWithPrefix(ALERT_ORIGINAL_EVENT, {
          action: 'socket_closed',
          dataset: 'socket',
          kind: 'event',
          module: 'system',
        }),
      });
    });

    it('should query and get back expected alert structure when it is a alert on a alert', async () => {
      const alertId = 'eabbdefc23da981f2b74ab58b82622a97bb9878caa11bc914e2adfacc94780f1';
      const rule: QueryRuleCreateProps = {
        ...getRuleForAlertTesting([`.alerts-security.alerts-default*`]),
        rule_id: 'alert-on-alert',
        query: `_id:${alertId}`,
      };

      const { previewId } = await previewRule({ supertest, rule });
      const previewAlerts = await getPreviewAlerts({ es, previewId });

      expect(previewAlerts.length).toEqual(1);

      const alert = previewAlerts[0]._source;

      if (!alert) {
        return expect(alert).toBeTruthy();
      }
      const alertAncestorIndex = isServerless
        ? /^\.ds-\.alerts-security\.alerts-default-[0-9\.]*-000001$/
        : '.internal.alerts-security.alerts-default-000001';

      expect(alert[ALERT_ANCESTORS]).toEqual([
        {
          id: 'vT9cwocBh3b8EMpD8lsi',
          type: 'event',
          index: '.ds-logs-endpoint.alerts-default-2023.04.27-000001',
          depth: 0,
        },
        {
          rule: '7015a3e2-e4ea-11ed-8c11-49608884878f',
          id: alertId,
          type: 'signal',
          index: expect.any(String),
          depth: 1,
        },
      ]);
      expect(alert[ALERT_ANCESTORS][1].index).toMatch(alertAncestorIndex);
      expect(alert[ALERT_WORKFLOW_STATUS]).toEqual('open');
      expect(alert[ALERT_DEPTH]).toEqual(2);

      expect(alert[ALERT_ORIGINAL_TIME]).toEqual('2023-04-27T11:03:57.906Z');
      expect(alert[`${ALERT_ORIGINAL_EVENT}.agent_id_status`]).toEqual('auth_metadata_missing');
      expect(alert[`${ALERT_ORIGINAL_EVENT}.ingested`]).toEqual('2023-04-27T10:58:03Z');
      expect(alert[`${ALERT_ORIGINAL_EVENT}.dataset`]).toEqual('endpoint');
      expect(alert[`${ALERT_ORIGINAL_EVENT}.ingested`]).toEqual('2023-04-27T10:58:03Z');
    });

    it('should not have risk score fields without risk indices', async () => {
      const rule: QueryRuleCreateProps = {
        ...getRuleForAlertTesting(['auditbeat-*']),
        query: `_id:${ID}`,
      };
      const { previewId } = await previewRule({ supertest, rule });
      const previewAlerts = await getPreviewAlerts({ es, previewId });
      expect(previewAlerts[0]?._source?.host?.risk).toEqual(undefined);
      expect(previewAlerts[0]?._source?.user?.risk).toEqual(undefined);
    });

    describe('with host and user risk indices', () => {
      before(async () => {
        await esArchiver.load('x-pack/test/functional/es_archives/entity/risks');
      });

      after(async () => {
        await esArchiver.unload('x-pack/test/functional/es_archives/entity/risks');
      });

      it('should have host and user risk score fields', async () => {
        const rule: QueryRuleCreateProps = {
          ...getRuleForAlertTesting(['auditbeat-*']),
          query: `_id:${ID}`,
        };
        const { previewId } = await previewRule({ supertest, rule });
        const previewAlerts = await getPreviewAlerts({ es, previewId });

        expect(previewAlerts[0]?._source?.host?.risk?.calculated_level).toEqual('Critical');
        expect(previewAlerts[0]?._source?.host?.risk?.calculated_score_norm).toEqual(96);
        expect(previewAlerts[0]?._source?.user?.risk?.calculated_level).toEqual('Low');
        expect(previewAlerts[0]?._source?.user?.risk?.calculated_score_norm).toEqual(11);
      });

      it('should have host and user risk score fields when suppression enabled on interval', async () => {
        const rule: QueryRuleCreateProps = {
          ...getRuleForAlertTesting(['auditbeat-*']),
          query: `_id:${ID}`,
          alert_suppression: {
            group_by: ['host.name'],
            duration: {
              value: 300,
              unit: 'm',
            },
          },
        };
        const { previewId } = await previewRule({ supertest, rule });
        const previewAlerts = await getPreviewAlerts({ es, previewId });

        expect(previewAlerts[0]?._source?.host?.risk?.calculated_level).toEqual('Critical');
        expect(previewAlerts[0]?._source?.host?.risk?.calculated_score_norm).toEqual(96);
        expect(previewAlerts[0]?._source?.user?.risk?.calculated_level).toEqual('Low');
        expect(previewAlerts[0]?._source?.user?.risk?.calculated_score_norm).toEqual(11);
      });

      it('should have host and user risk score fields when suppression enabled on rule execution only', async () => {
        const rule: QueryRuleCreateProps = {
          ...getRuleForAlertTesting(['auditbeat-*']),
          query: `_id:${ID}`,
          alert_suppression: {
            group_by: ['host.name'],
          },
        };
        const { previewId } = await previewRule({ supertest, rule });
        const previewAlerts = await getPreviewAlerts({ es, previewId });

        expect(previewAlerts[0]?._source?.host?.risk?.calculated_level).toEqual('Critical');
        expect(previewAlerts[0]?._source?.host?.risk?.calculated_score_norm).toEqual(96);
        expect(previewAlerts[0]?._source?.user?.risk?.calculated_level).toEqual('Low');
        expect(previewAlerts[0]?._source?.user?.risk?.calculated_score_norm).toEqual(11);
      });
    });

    describe('with asset criticality', () => {
      before(async () => {
        await esArchiver.load('x-pack/test/functional/es_archives/asset_criticality');
        await kibanaServer.uiSettings.update({
          [ENABLE_ASSET_CRITICALITY_SETTING]: true,
        });
      });

      after(async () => {
        await esArchiver.unload('x-pack/test/functional/es_archives/asset_criticality');
      });

      it('should be enriched alert with criticality_level', async () => {
        const rule: QueryRuleCreateProps = {
          ...getRuleForAlertTesting(['auditbeat-*']),
          query: `_id:${ID}`,
        };
        const { previewId } = await previewRule({ supertest, rule });
        const previewAlerts = await getPreviewAlerts({ es, previewId });
        expect(previewAlerts[0]?._source?.['host.asset.criticality']).toEqual('high_impact');
        expect(previewAlerts[0]?._source?.['user.asset.criticality']).toEqual('extreme_impact');
      });

      it('should be enriched alert with criticality_level when suppression enabled', async () => {
        const rule: QueryRuleCreateProps = {
          ...getRuleForAlertTesting(['auditbeat-*']),
          query: `_id:${ID}`,
          alert_suppression: {
            group_by: ['host.name'],
            duration: {
              value: 300,
              unit: 'm',
            },
          },
        };
        const { previewId } = await previewRule({ supertest, rule });
        const previewAlerts = await getPreviewAlerts({ es, previewId });
        expect(previewAlerts[0]?._source?.['host.asset.criticality']).toEqual('high_impact');
        expect(previewAlerts[0]?._source?.['user.asset.criticality']).toEqual('extreme_impact');
      });
    });

    /**
     * Here we test the functionality of Severity and Risk Score overrides (also called "mappings"
     * in the code). If the rule specifies a mapping, then the final Severity or Risk Score
     * value of the alert will be taken from the mapped field of the source event.
     */
    it('should get default severity and risk score if there is no mapping', async () => {
      const rule: QueryRuleCreateProps = {
        ...getRuleForAlertTesting(['signal_overrides']),
        severity: 'medium',
        risk_score: 75,
      };

      const { previewId } = await previewRule({ supertest, rule });
      const previewAlerts = await getPreviewAlerts({ es, previewId });

      expect(previewAlerts.length).toEqual(4);
      previewAlerts.forEach((alert) => {
        expect(alert._source?.[ALERT_SEVERITY]).toEqual('medium');
        expect(alert._source?.[ALERT_RULE_PARAMETERS].severity_mapping).toEqual([]);

        expect(alert._source?.[ALERT_RISK_SCORE]).toEqual(75);
        expect(alert._source?.[ALERT_RULE_PARAMETERS].risk_score_mapping).toEqual([]);
      });
    });

    it('should get overridden severity if the rule has a mapping for it', async () => {
      const rule: QueryRuleCreateProps = {
        ...getRuleForAlertTesting(['signal_overrides']),
        severity: 'medium',
        severity_mapping: [
          { field: 'my_severity', operator: 'equals', value: 'sev_900', severity: 'high' },
          { field: 'my_severity', operator: 'equals', value: 'sev_max', severity: 'critical' },
        ],
        risk_score: 75,
      };

      const { previewId } = await previewRule({ supertest, rule });
      const previewAlerts = await getPreviewAlerts({ es, previewId });
      const alertsOrderedByParentId = orderBy(previewAlerts, 'signal.parent.id', 'asc');
      const severities = alertsOrderedByParentId.map((alert) => ({
        id: (alert._source?.[ALERT_ANCESTORS] as Ancestor[])[0].id,
        value: alert._source?.[ALERT_SEVERITY],
      }));

      expect(alertsOrderedByParentId.length).toEqual(4);
      expect(severities).toEqual([
        { id: '1', value: 'high' },
        { id: '2', value: 'critical' },
        { id: '3', value: 'critical' },
        { id: '4', value: 'critical' },
      ]);

      alertsOrderedByParentId.forEach((alert) => {
        expect(alert._source?.[ALERT_RISK_SCORE]).toEqual(75);
        expect(alert._source?.[ALERT_RULE_PARAMETERS].risk_score_mapping).toEqual([]);
        expect(alert._source?.[ALERT_RULE_PARAMETERS].severity_mapping).toEqual([
          { field: 'my_severity', operator: 'equals', value: 'sev_900', severity: 'high' },
          { field: 'my_severity', operator: 'equals', value: 'sev_max', severity: 'critical' },
        ]);
      });
    });

    it('should get overridden risk score if the rule has a mapping for it', async () => {
      const rule: QueryRuleCreateProps = {
        ...getRuleForAlertTesting(['signal_overrides']),
        severity: 'medium',
        risk_score: 75,
        risk_score_mapping: [
          { field: 'my_risk', operator: 'equals', value: '', risk_score: undefined },
        ],
      };

      const { previewId } = await previewRule({ supertest, rule });
      const previewAlerts = await getPreviewAlerts({ es, previewId });
      const alertsOrderedByParentId = orderBy(previewAlerts, 'signal.parent.id', 'asc');
      const riskScores = alertsOrderedByParentId.map((alert) => ({
        id: (alert._source?.[ALERT_ANCESTORS] as Ancestor[])[0].id,
        value: alert._source?.[ALERT_RISK_SCORE],
      }));

      expect(alertsOrderedByParentId.length).toEqual(4);
      expect(riskScores).toEqual([
        { id: '1', value: 31.14 },
        { id: '2', value: 32.14 },
        { id: '3', value: 33.14 },
        { id: '4', value: 34.14 },
      ]);

      alertsOrderedByParentId.forEach((alert) => {
        expect(alert._source?.[ALERT_SEVERITY]).toEqual('medium');
        expect(alert._source?.[ALERT_RULE_PARAMETERS].severity_mapping).toEqual([]);
        expect(alert._source?.[ALERT_RULE_PARAMETERS].risk_score_mapping).toEqual([
          { field: 'my_risk', operator: 'equals', value: '' },
        ]);
      });
    });

    it('should get overridden severity and risk score if the rule has both mappings', async () => {
      const rule: QueryRuleCreateProps = {
        ...getRuleForAlertTesting(['signal_overrides']),
        severity: 'medium',
        severity_mapping: [
          { field: 'my_severity', operator: 'equals', value: 'sev_900', severity: 'high' },
          { field: 'my_severity', operator: 'equals', value: 'sev_max', severity: 'critical' },
        ],
        risk_score: 75,
        risk_score_mapping: [
          { field: 'my_risk', operator: 'equals', value: '', risk_score: undefined },
        ],
      };

      const { previewId } = await previewRule({ supertest, rule });
      const previewAlerts = await getPreviewAlerts({ es, previewId });
      const alertsOrderedByParentId = orderBy(previewAlerts, 'signal.parent.id', 'asc');
      const values = alertsOrderedByParentId.map((alert) => ({
        id: (alert._source?.[ALERT_ANCESTORS] as Ancestor[])[0].id,
        severity: alert._source?.[ALERT_SEVERITY],
        risk: alert._source?.[ALERT_RISK_SCORE],
      }));

      expect(alertsOrderedByParentId.length).toEqual(4);
      expect(values).toEqual([
        { id: '1', severity: 'high', risk: 31.14 },
        { id: '2', severity: 'critical', risk: 32.14 },
        { id: '3', severity: 'critical', risk: 33.14 },
        { id: '4', severity: 'critical', risk: 34.14 },
      ]);

      alertsOrderedByParentId.forEach((alert) => {
        expect(alert._source?.[ALERT_RULE_PARAMETERS].severity_mapping).toEqual([
          { field: 'my_severity', operator: 'equals', value: 'sev_900', severity: 'high' },
          { field: 'my_severity', operator: 'equals', value: 'sev_max', severity: 'critical' },
        ]);
        expect(alert._source?.[ALERT_RULE_PARAMETERS].risk_score_mapping).toEqual([
          { field: 'my_risk', operator: 'equals', value: '' },
        ]);
      });
    });

    it('should generate alerts with name_override field', async () => {
      const rule: QueryRuleCreateProps = {
        ...getRuleForAlertTesting(['auditbeat-*']),
        query: `event.action:boot`,
        rule_name_override: 'event.action',
      };

      const { previewId } = await previewRule({ supertest, rule });
      const previewAlerts = await getPreviewAlerts({ es, previewId });
      const fullAlert = previewAlerts[0];
      if (!fullAlert) {
        return expect(fullAlert).toBeTruthy();
      }

      expect(previewAlerts[0]._source?.['kibana.alert.rule.name']).toEqual('boot');
    });

    it('should not generate duplicate alerts', async () => {
      const rule: QueryRuleCreateProps = {
        ...getRuleForAlertTesting(['auditbeat-*']),
        query: `_id:${ID}`,
      };

      const { previewId } = await previewRule({ supertest, rule, invocationCount: 2 });
      const previewAlerts = await getPreviewAlerts({ es, previewId });
      expect(previewAlerts.length).toEqual(1);
    });

<<<<<<< HEAD
    it('should generate alerts with the correct intended timestamp fields', async () => {
      const rule: QueryRuleCreateProps = {
        ...getRuleForAlertTesting(['auditbeat-*']),
        query: `_id:${ID}`,
      };

      const { previewId } = await previewRule({ supertest, rule });
      const previewAlerts = await getPreviewAlerts({ es, previewId });
      const alert = previewAlerts[0]._source;

      expect(alert?.[ALERT_INTENDED_TIMESTAMP]).toEqual(alert?.[TIMESTAMP]);
    });

    describe('with suppression enabled', async () => {
=======
    describe('with suppression enabled', () => {
>>>>>>> ab503a67
      before(async () => {
        await esArchiver.load('x-pack/test/functional/es_archives/security_solution/suppression');
      });

      after(async () => {
        await esArchiver.unload('x-pack/test/functional/es_archives/security_solution/suppression');
      });

      it('should generate only 1 alert per host name when grouping by host name', async () => {
        const rule: QueryRuleCreateProps = {
          ...getRuleForAlertTesting(['suppression-data']),
          query: `host.name: "host-0"`,
          alert_suppression: {
            group_by: ['host.name'],
          },
          from: 'now-1h',
          interval: '1h',
        };

        const { previewId } = await previewRule({
          supertest,
          rule,
          timeframeEnd: new Date('2020-10-28T05:30:00.000Z'),
        });
        const previewAlerts = await getPreviewAlerts({ es, previewId });
        expect(previewAlerts.length).toEqual(1);
        expect(previewAlerts[0]._source).toEqual({
          ...previewAlerts[0]._source,
          [ALERT_SUPPRESSION_TERMS]: [
            {
              field: 'host.name',
              value: 'host-0',
            },
          ],
          [ALERT_ORIGINAL_TIME]: '2020-10-28T05:00:00.000Z',
          [ALERT_SUPPRESSION_START]: '2020-10-28T05:00:00.000Z',
          [ALERT_SUPPRESSION_END]: '2020-10-28T05:00:02.000Z',
          [ALERT_SUPPRESSION_DOCS_COUNT]: 5,
        });
      });

      it('should generate multiple alerts when multiple host names are found', async () => {
        const rule: QueryRuleCreateProps = {
          ...getRuleForAlertTesting(['suppression-data']),
          query: `host.name: *`,
          alert_suppression: {
            group_by: ['host.name'],
          },
          from: 'now-1h',
          interval: '1h',
        };

        const { previewId } = await previewRule({
          supertest,
          rule,
          timeframeEnd: new Date('2020-10-28T05:30:00.000Z'),
        });
        const previewAlerts = await getPreviewAlerts({ es, previewId, size: 1000 });
        expect(previewAlerts.length).toEqual(3);

        previewAlerts.sort((a, b) =>
          (a._source?.host?.name ?? '0') > (b._source?.host?.name ?? '0') ? 1 : -1
        );

        const hostNames = previewAlerts.map((alert) => alert._source?.host?.name);
        expect(hostNames).toEqual(['host-0', 'host-1', 'host-2']);
        expect(previewAlerts[0]._source).toEqual({
          ...previewAlerts[0]._source,
          [ALERT_SUPPRESSION_TERMS]: [
            {
              field: 'host.name',
              value: 'host-0',
            },
          ],
          [ALERT_ORIGINAL_TIME]: '2020-10-28T05:00:00.000Z',
          [ALERT_SUPPRESSION_START]: '2020-10-28T05:00:00.000Z',
          [ALERT_SUPPRESSION_END]: '2020-10-28T05:00:02.000Z',
          [ALERT_SUPPRESSION_DOCS_COUNT]: 5,
        });
      });

      it('should generate alerts when using multiple group by fields', async () => {
        const rule: QueryRuleCreateProps = {
          ...getRuleForAlertTesting(['suppression-data']),
          query: `host.name: *`,
          alert_suppression: {
            group_by: ['host.name', 'source.ip'],
          },
          from: 'now-1h',
          interval: '1h',
        };

        const { previewId } = await previewRule({
          supertest,
          rule,
          timeframeEnd: new Date('2020-10-28T05:30:00.000Z'),
        });
        const previewAlerts = await getPreviewAlerts({
          es,
          previewId,
          size: 1000,
          sort: ['host.name', 'source.ip'],
        });
        expect(previewAlerts.length).toEqual(6);

        expect(previewAlerts[0]._source).toEqual({
          ...previewAlerts[0]._source,
          [ALERT_SUPPRESSION_TERMS]: [
            {
              field: 'host.name',
              value: 'host-0',
            },
            {
              field: 'source.ip',
              value: '192.168.1.1',
            },
          ],
          [ALERT_ORIGINAL_TIME]: '2020-10-28T05:00:00.000Z',
          [ALERT_SUPPRESSION_START]: '2020-10-28T05:00:00.000Z',
          [ALERT_SUPPRESSION_END]: '2020-10-28T05:00:02.000Z',
          [ALERT_SUPPRESSION_DOCS_COUNT]: 2,
        });
      });

      it('should not count documents that were covered by previous alerts', async () => {
        const rule: QueryRuleCreateProps = {
          ...getRuleForAlertTesting(['suppression-data']),
          query: `host.name: *`,
          alert_suppression: {
            group_by: ['host.name', 'source.ip'],
          },
          // The first invocation covers half of the source docs, the second invocation covers all documents.
          // We will check and make sure the second invocation correctly filters out the first half that
          // were alerted on by the first invocation.
          from: 'now-2h',
          interval: '1h',
        };

        const { previewId } = await previewRule({
          supertest,
          rule,
          timeframeEnd: new Date('2020-10-28T06:30:00.000Z'),
          invocationCount: 2,
        });
        const previewAlerts = await getPreviewAlerts({
          es,
          previewId,
          size: 1000,
          sort: ['host.name', 'source.ip', ALERT_ORIGINAL_TIME],
        });
        expect(previewAlerts.length).toEqual(12);

        expect(previewAlerts[0]._source).toEqual({
          ...previewAlerts[0]._source,
          [ALERT_SUPPRESSION_TERMS]: [
            {
              field: 'host.name',
              value: 'host-0',
            },
            {
              field: 'source.ip',
              value: '192.168.1.1',
            },
          ],
          [ALERT_ORIGINAL_TIME]: '2020-10-28T05:00:00.000Z',
          [ALERT_SUPPRESSION_START]: '2020-10-28T05:00:00.000Z',
          [ALERT_SUPPRESSION_END]: '2020-10-28T05:00:02.000Z',
          [ALERT_SUPPRESSION_DOCS_COUNT]: 2,
        });

        expect(previewAlerts[1]._source).toEqual({
          ...previewAlerts[1]._source,
          [ALERT_SUPPRESSION_TERMS]: [
            {
              field: 'host.name',
              value: 'host-0',
            },
            {
              field: 'source.ip',
              value: '192.168.1.1',
            },
          ],
          // Note: the timestamps here are 1 hour after the timestamps for previewAlerts[0]
          [ALERT_ORIGINAL_TIME]: '2020-10-28T06:00:00.000Z',
          [ALERT_SUPPRESSION_START]: '2020-10-28T06:00:00.000Z',
          [ALERT_SUPPRESSION_END]: '2020-10-28T06:00:02.000Z',
          [ALERT_SUPPRESSION_DOCS_COUNT]: 2,
        });
      });

      // Only one source document populates destination.ip, but it populates the field with an array
      // so we expect 2 groups to be created from the single document
      it('should generate multiple alerts for a single doc in multiple groups', async () => {
        const rule: QueryRuleCreateProps = {
          ...getRuleForAlertTesting(['suppression-data']),
          query: `*:*`,
          alert_suppression: {
            group_by: ['destination.ip'],
          },
          from: 'now-1h',
          interval: '1h',
        };

        const { previewId } = await previewRule({
          supertest,
          rule,
          timeframeEnd: new Date('2020-10-28T05:30:00.000Z'),
        });
        const previewAlerts = await getPreviewAlerts({
          es,
          previewId,
          size: 1000,
          sort: ['destination.ip'],
        });
        expect(previewAlerts.length).toEqual(3);

        expect(previewAlerts[0]._source).toEqual({
          ...previewAlerts[0]._source,
          [ALERT_SUPPRESSION_TERMS]: [
            {
              field: 'destination.ip',
              value: '127.0.0.1',
            },
          ],
          [ALERT_ORIGINAL_TIME]: '2020-10-28T05:00:00.000Z',
          [ALERT_SUPPRESSION_START]: '2020-10-28T05:00:00.000Z',
          [ALERT_SUPPRESSION_END]: '2020-10-28T05:00:00.000Z',
          [ALERT_SUPPRESSION_DOCS_COUNT]: 0,
        });

        // We also expect to have a separate group for documents that don't populate the groupBy field
        expect(previewAlerts[2]._source).toEqual({
          ...previewAlerts[2]._source,
          [ALERT_SUPPRESSION_TERMS]: [
            {
              field: 'destination.ip',
              value: null,
            },
          ],
          [ALERT_ORIGINAL_TIME]: '2020-10-28T05:00:00.000Z',
          [ALERT_SUPPRESSION_START]: '2020-10-28T05:00:00.000Z',
          [ALERT_SUPPRESSION_END]: '2020-10-28T05:00:02.000Z',
          [ALERT_SUPPRESSION_DOCS_COUNT]: 16,
        });
      });

      it('should correctly deduplicate null values across rule runs', async () => {
        // We set a long lookback then run the rule twice so both runs cover all documents from the test data.
        // The last alert, with null for destination.ip, should be found by the first rule run but not duplicated
        // by the second run.
        const rule: QueryRuleCreateProps = {
          ...getRuleForAlertTesting(['suppression-data']),
          query: `*:*`,
          alert_suppression: {
            group_by: ['destination.ip'],
          },
          from: 'now-2h',
          interval: '1h',
        };

        const { previewId } = await previewRule({
          supertest,
          rule,
          timeframeEnd: new Date('2020-10-28T07:30:00.000Z'),
          invocationCount: 2,
        });
        const previewAlerts = await getPreviewAlerts({
          es,
          previewId,
          size: 1000,
          sort: ['destination.ip'],
        });
        expect(previewAlerts.length).toEqual(3);

        // We also expect to have a separate group for documents that don't populate the groupBy field
        expect(previewAlerts[2]._source).toEqual({
          ...previewAlerts[2]._source,
          [ALERT_SUPPRESSION_TERMS]: [
            {
              field: 'destination.ip',
              value: null,
            },
          ],
          [ALERT_ORIGINAL_TIME]: '2020-10-28T05:00:00.000Z',
          [ALERT_SUPPRESSION_START]: '2020-10-28T05:00:00.000Z',
          [ALERT_SUPPRESSION_END]: '2020-10-28T06:00:02.000Z',
          [ALERT_SUPPRESSION_DOCS_COUNT]: 34,
        });
      });

      describe('with a suppression time window', () => {
        const { indexListOfDocuments, indexGeneratedDocuments } = dataGeneratorFactory({
          es,
          index: 'ecs_compliant',
          log,
        });

        before(async () => {
          await esArchiver.load(
            'x-pack/test/functional/es_archives/security_solution/ecs_compliant'
          );
        });

        after(async () => {
          await esArchiver.unload(
            'x-pack/test/functional/es_archives/security_solution/ecs_compliant'
          );
        });

        it('should update an alert using real rule executions', async () => {
          const id = uuidv4();
          const firstTimestamp = new Date().toISOString();
          const firstDocument = {
            id,
            '@timestamp': firstTimestamp,
            agent: {
              name: 'agent-1',
            },
          };
          await indexListOfDocuments([firstDocument, firstDocument]);

          const rule: QueryRuleCreateProps = {
            ...getRuleForAlertTesting(['ecs_compliant']),
            rule_id: 'rule-2',
            query: `id:${id}`,
            alert_suppression: {
              group_by: ['agent.name'],
              duration: {
                value: 300,
                unit: 'm',
              },
            },
          };
          const createdRule = await createRule(supertest, log, rule);
          const alerts = await getAlerts(supertest, log, es, createdRule);
          expect(alerts.hits.hits).toHaveLength(1);
          expect(alerts.hits.hits[0]._source).toEqual({
            ...alerts.hits.hits[0]._source,
            [ALERT_SUPPRESSION_TERMS]: [
              {
                field: 'agent.name',
                value: 'agent-1',
              },
            ],
            [ALERT_ORIGINAL_TIME]: firstTimestamp,
            [ALERT_SUPPRESSION_START]: firstTimestamp,
            [ALERT_SUPPRESSION_END]: firstTimestamp,
            [ALERT_SUPPRESSION_DOCS_COUNT]: 1,
          });

          const secondTimestamp = new Date().toISOString();
          const secondDocument = {
            id,
            '@timestamp': secondTimestamp,
            agent: {
              name: 'agent-1',
            },
          };
          // Add a new document, then disable and re-enable to trigger another rule run. The second doc should
          // trigger an update to the existing alert without changing the timestamp
          await indexListOfDocuments([secondDocument, secondDocument]);
          await patchRule(supertest, log, { id: createdRule.id, enabled: false });
          await patchRule(supertest, log, { id: createdRule.id, enabled: true });
          const afterTimestamp = new Date();
          const secondAlerts = await getAlerts(
            supertest,
            log,
            es,
            createdRule,
            RuleExecutionStatusEnum.succeeded,
            undefined,
            afterTimestamp
          );
          expect(secondAlerts.hits.hits.length).toEqual(1);
          expect(secondAlerts.hits.hits[0]._source).toEqual({
            ...secondAlerts.hits.hits[0]._source,
            [TIMESTAMP]: secondAlerts.hits.hits[0]._source?.[TIMESTAMP],
            [ALERT_SUPPRESSION_TERMS]: [
              {
                field: 'agent.name',
                value: 'agent-1',
              },
            ],
            [ALERT_ORIGINAL_TIME]: firstTimestamp,
            [ALERT_SUPPRESSION_START]: firstTimestamp,
            [ALERT_SUPPRESSION_END]: secondTimestamp,
            [ALERT_SUPPRESSION_DOCS_COUNT]: 3,
          });
        });

        it('should NOT update an alert if the alert is closed', async () => {
          const id = uuidv4();
          const firstTimestamp = new Date().toISOString();
          const firstDocument = {
            id,
            '@timestamp': firstTimestamp,
            agent: {
              name: 'agent-1',
            },
          };
          await indexListOfDocuments([firstDocument, firstDocument]);

          const rule: QueryRuleCreateProps = {
            ...getRuleForAlertTesting(['ecs_compliant']),
            rule_id: 'rule-2',
            query: `id:${id}`,
            alert_suppression: {
              group_by: ['agent.name'],
              duration: {
                value: 300,
                unit: 'm',
              },
            },
          };
          const createdRule = await createRule(supertest, log, rule);
          const alerts = await getAlerts(supertest, log, es, createdRule);

          // Close the alert. Subsequent rule executions should ignore this closed alert
          // for suppression purposes.
          const alertIds = alerts.hits.hits.map((alert) => alert._id!);
          await supertest
            .post(DETECTION_ENGINE_ALERTS_STATUS_URL)
            .set('kbn-xsrf', 'true')
            .send(setAlertStatus({ alertIds, status: 'closed' }))
            .expect(200);

          const secondTimestamp = new Date().toISOString();
          const secondDocument = {
            id,
            '@timestamp': secondTimestamp,
            agent: {
              name: 'agent-1',
            },
          };
          // Add new documents, then disable and re-enable to trigger another rule run. The second doc should
          // trigger a new alert since the first one is now closed.
          await indexListOfDocuments([secondDocument, secondDocument]);
          await patchRule(supertest, log, { id: createdRule.id, enabled: false });
          await patchRule(supertest, log, { id: createdRule.id, enabled: true });
          const afterTimestamp = new Date();
          const secondAlerts = await getAlerts(
            supertest,
            log,
            es,
            createdRule,
            RuleExecutionStatusEnum.succeeded,
            undefined,
            afterTimestamp
          );
          expect(secondAlerts.hits.hits.length).toEqual(2);
          expect(secondAlerts.hits.hits[0]._source).toEqual({
            ...secondAlerts.hits.hits[0]._source,
            [TIMESTAMP]: secondAlerts.hits.hits[0]._source?.[TIMESTAMP],
            [ALERT_SUPPRESSION_TERMS]: [
              {
                field: 'agent.name',
                value: 'agent-1',
              },
            ],
            [ALERT_WORKFLOW_STATUS]: 'closed',
            [ALERT_ORIGINAL_TIME]: firstTimestamp,
            [ALERT_SUPPRESSION_START]: firstTimestamp,
            [ALERT_SUPPRESSION_END]: firstTimestamp,
            [ALERT_SUPPRESSION_DOCS_COUNT]: 1,
          });
          expect(secondAlerts.hits.hits[1]._source).toEqual({
            ...secondAlerts.hits.hits[1]._source,
            [TIMESTAMP]: secondAlerts.hits.hits[1]._source?.[TIMESTAMP],
            [ALERT_SUPPRESSION_TERMS]: [
              {
                field: 'agent.name',
                value: 'agent-1',
              },
            ],
            [ALERT_WORKFLOW_STATUS]: 'open',
            [ALERT_ORIGINAL_TIME]: secondTimestamp,
            [ALERT_SUPPRESSION_START]: secondTimestamp,
            [ALERT_SUPPRESSION_END]: secondTimestamp,
            [ALERT_SUPPRESSION_DOCS_COUNT]: 1,
          });
        });

        it('should generate an alert per rule run when duration is less than rule interval', async () => {
          const rule: QueryRuleCreateProps = {
            ...getRuleForAlertTesting(['suppression-data']),
            query: `host.name: "host-0"`,
            alert_suppression: {
              group_by: ['host.name'],
              duration: {
                value: 30,
                unit: 'm',
              },
            },
            from: 'now-1h',
            interval: '1h',
          };

          const { previewId } = await previewRule({
            supertest,
            rule,
            timeframeEnd: new Date('2020-10-28T06:30:00.000Z'),
            invocationCount: 2,
          });
          const previewAlerts = await getPreviewAlerts({
            es,
            previewId,
            sort: [ALERT_ORIGINAL_TIME],
          });
          expect(previewAlerts.length).toEqual(2);
          expect(previewAlerts[0]._source).toEqual({
            ...previewAlerts[0]._source,
            [ALERT_SUPPRESSION_TERMS]: [
              {
                field: 'host.name',
                value: 'host-0',
              },
            ],
            [TIMESTAMP]: '2020-10-28T05:30:00.000Z',
            [ALERT_LAST_DETECTED]: '2020-10-28T05:30:00.000Z',
            [ALERT_ORIGINAL_TIME]: '2020-10-28T05:00:00.000Z',
            [ALERT_SUPPRESSION_START]: '2020-10-28T05:00:00.000Z',
            [ALERT_SUPPRESSION_END]: '2020-10-28T05:00:02.000Z',
            [ALERT_SUPPRESSION_DOCS_COUNT]: 5,
          });
          expect(previewAlerts[1]._source).toEqual({
            ...previewAlerts[1]._source,
            [ALERT_SUPPRESSION_TERMS]: [
              {
                field: 'host.name',
                value: 'host-0',
              },
            ],
            [TIMESTAMP]: '2020-10-28T06:30:00.000Z',
            [ALERT_LAST_DETECTED]: '2020-10-28T06:30:00.000Z',
            [ALERT_ORIGINAL_TIME]: '2020-10-28T06:00:00.000Z',
            [ALERT_SUPPRESSION_START]: '2020-10-28T06:00:00.000Z',
            [ALERT_SUPPRESSION_END]: '2020-10-28T06:00:02.000Z',
            [ALERT_SUPPRESSION_DOCS_COUNT]: 5,
          });
        });

        it('should update an existing alert in the time window', async () => {
          const rule: QueryRuleCreateProps = {
            ...getRuleForAlertTesting(['suppression-data']),
            query: `host.name: "host-0"`,
            alert_suppression: {
              group_by: ['host.name'],
              duration: {
                value: 2,
                unit: 'h',
              },
            },
            from: 'now-1h',
            interval: '1h',
          };

          const { previewId } = await previewRule({
            supertest,
            rule,
            timeframeEnd: new Date('2020-10-28T06:30:00.000Z'),
            invocationCount: 2,
          });
          const previewAlerts = await getPreviewAlerts({
            es,
            previewId,
            sort: [ALERT_ORIGINAL_TIME],
          });
          expect(previewAlerts.length).toEqual(1);
          expect(previewAlerts[0]._source).toEqual({
            ...previewAlerts[0]._source,
            [ALERT_SUPPRESSION_TERMS]: [
              {
                field: 'host.name',
                value: 'host-0',
              },
            ],
            [TIMESTAMP]: '2020-10-28T05:30:00.000Z',
            [ALERT_LAST_DETECTED]: '2020-10-28T06:30:00.000Z', // Note: ALERT_LAST_DETECTED gets updated, timestamp does not
            [ALERT_ORIGINAL_TIME]: '2020-10-28T05:00:00.000Z',
            [ALERT_SUPPRESSION_START]: '2020-10-28T05:00:00.000Z',
            [ALERT_SUPPRESSION_END]: '2020-10-28T06:00:02.000Z',
            [ALERT_SUPPRESSION_DOCS_COUNT]: 11,
          });
        });

        it('should update the correct alerts based on group_by field-value pair', async () => {
          const rule: QueryRuleCreateProps = {
            ...getRuleForAlertTesting(['suppression-data']),
            query: `host.name: *`,
            alert_suppression: {
              group_by: ['host.name'],
              duration: {
                value: 2,
                unit: 'h',
              },
            },
            from: 'now-1h',
            interval: '1h',
          };

          const { previewId } = await previewRule({
            supertest,
            rule,
            timeframeEnd: new Date('2020-10-28T06:30:00.000Z'),
            invocationCount: 2,
          });
          const previewAlerts = await getPreviewAlerts({
            es,
            previewId,
            sort: ['host.name', ALERT_ORIGINAL_TIME],
          });
          expect(previewAlerts.length).toEqual(3);
          expect(previewAlerts[0]._source).toEqual({
            ...previewAlerts[0]._source,
            [ALERT_SUPPRESSION_TERMS]: [
              {
                field: 'host.name',
                value: 'host-0',
              },
            ],
            [TIMESTAMP]: '2020-10-28T05:30:00.000Z',
            [ALERT_LAST_DETECTED]: '2020-10-28T06:30:00.000Z',
            [ALERT_ORIGINAL_TIME]: '2020-10-28T05:00:00.000Z',
            [ALERT_SUPPRESSION_START]: '2020-10-28T05:00:00.000Z',
            [ALERT_SUPPRESSION_END]: '2020-10-28T06:00:02.000Z',
            [ALERT_SUPPRESSION_DOCS_COUNT]: 11,
          });
          expect(previewAlerts[1]._source).toEqual({
            ...previewAlerts[1]._source,
            [ALERT_SUPPRESSION_TERMS]: [
              {
                field: 'host.name',
                value: 'host-1',
              },
            ],
            [TIMESTAMP]: '2020-10-28T05:30:00.000Z',
            [ALERT_LAST_DETECTED]: '2020-10-28T06:30:00.000Z',
            [ALERT_ORIGINAL_TIME]: '2020-10-28T05:00:00.000Z',
            [ALERT_SUPPRESSION_START]: '2020-10-28T05:00:00.000Z',
            [ALERT_SUPPRESSION_END]: '2020-10-28T06:00:02.000Z',
            [ALERT_SUPPRESSION_DOCS_COUNT]: 11,
          });
          expect(previewAlerts[2]._source).toEqual({
            ...previewAlerts[2]._source,
            [ALERT_SUPPRESSION_TERMS]: [
              {
                field: 'host.name',
                value: 'host-2',
              },
            ],
            [TIMESTAMP]: '2020-10-28T05:30:00.000Z',
            [ALERT_LAST_DETECTED]: '2020-10-28T06:30:00.000Z',
            [ALERT_ORIGINAL_TIME]: '2020-10-28T05:00:00.000Z',
            [ALERT_SUPPRESSION_START]: '2020-10-28T05:00:00.000Z',
            [ALERT_SUPPRESSION_END]: '2020-10-28T06:00:02.000Z',
            [ALERT_SUPPRESSION_DOCS_COUNT]: 11,
          });
        });

        it('should update the correct alerts based on group_by field-value pair even when value is null', async () => {
          const rule: QueryRuleCreateProps = {
            ...getRuleForAlertTesting(['suppression-data']),
            query: `host.name: *`,
            alert_suppression: {
              group_by: ['destination.ip'], // Only 1 document populates destination.ip
              duration: {
                value: 2,
                unit: 'h',
              },
            },
            from: 'now-1h',
            interval: '1h',
          };

          const { previewId } = await previewRule({
            supertest,
            rule,
            timeframeEnd: new Date('2020-10-28T06:30:00.000Z'),
            invocationCount: 2,
          });
          const previewAlerts = await getPreviewAlerts({
            es,
            previewId,
            sort: ['destination.ip', ALERT_ORIGINAL_TIME],
          });
          expect(previewAlerts.length).toEqual(3);
          expect(previewAlerts[2]._source).toEqual({
            ...previewAlerts[2]._source,
            [ALERT_SUPPRESSION_TERMS]: [
              {
                field: 'destination.ip',
                value: null,
              },
            ],
            [TIMESTAMP]: '2020-10-28T05:30:00.000Z',
            [ALERT_LAST_DETECTED]: '2020-10-28T06:30:00.000Z',
            [ALERT_ORIGINAL_TIME]: '2020-10-28T05:00:00.000Z',
            [ALERT_SUPPRESSION_START]: '2020-10-28T05:00:00.000Z',
            [ALERT_SUPPRESSION_END]: '2020-10-28T06:00:02.000Z',
            [ALERT_SUPPRESSION_DOCS_COUNT]: 34,
          });
        });

        it('should correctly deduplicate when using a timestamp override', async () => {
          const id = uuidv4();
          const timestamp = '2020-10-28T06:00:00.000Z';
          const docWithoutOverride = {
            id,
            '@timestamp': timestamp,
            agent: {
              name: 'agent-1',
            },
          };
          const docWithOverride = {
            ...docWithoutOverride,
            // This doc simulates a very late arriving doc
            '@timestamp': '2020-10-28T03:00:00.000Z',
            event: {
              ingested: '2020-10-28T06:10:00.000Z',
            },
          };
          await indexListOfDocuments([docWithoutOverride, docWithOverride]);

          const rule: QueryRuleCreateProps = {
            ...getRuleForAlertTesting(['ecs_compliant']),
            query: `id:${id}`,
            alert_suppression: {
              group_by: ['agent.name'],
              duration: {
                value: 300,
                unit: 'm',
              },
            },
            from: 'now-2h',
            interval: '1h',
            timestamp_override: 'event.ingested',
          };

          // Here we want to check that (1) the suppression end time is set correctly based on the override,
          // and (2) despite the large lookback, the docs are not counted again in the second invocation
          const { previewId } = await previewRule({
            supertest,
            rule,
            timeframeEnd: new Date('2020-10-28T07:30:00.000Z'),
            invocationCount: 2,
          });
          const previewAlerts = await getPreviewAlerts({
            es,
            previewId,
            sort: ['agent.name', ALERT_ORIGINAL_TIME],
          });
          expect(previewAlerts.length).toEqual(1);
          expect(previewAlerts[0]._source).toEqual({
            ...previewAlerts[0]._source,
            [ALERT_SUPPRESSION_TERMS]: [
              {
                field: 'agent.name',
                value: 'agent-1',
              },
            ],
            [ALERT_ORIGINAL_TIME]: timestamp,
            [ALERT_SUPPRESSION_START]: timestamp,
            [ALERT_SUPPRESSION_END]: '2020-10-28T06:10:00.000Z',
            [ALERT_SUPPRESSION_DOCS_COUNT]: 1,
          });
        });

        it('should generate and update up to max_signals alerts', async () => {
          const id = uuidv4();
          const timestamp = '2020-10-28T06:00:00.000Z';
          const laterTimestamp = '2020-10-28T07:00:00.000Z';

          await Promise.all(
            [timestamp, laterTimestamp].map((t) =>
              indexGeneratedDocuments({
                docsCount: 150,
                seed: (index) => ({
                  id,
                  '@timestamp': t,
                  agent: {
                    name: `agent-${index}`,
                  },
                }),
              })
            )
          );

          const rule: QueryRuleCreateProps = {
            ...getRuleForAlertTesting(['ecs_compliant']),
            query: `id:${id}`,
            alert_suppression: {
              group_by: ['agent.name'],
              duration: {
                value: 300,
                unit: 'm',
              },
            },
            from: 'now-1h',
            interval: '1h',
            timestamp_override: 'event.ingested',
            max_signals: 150,
          };

          const { previewId } = await previewRule({
            supertest,
            rule,
            timeframeEnd: new Date('2020-10-28T07:30:00.000Z'),
            invocationCount: 2,
          });
          const previewAlerts = await getPreviewAlerts({
            es,
            previewId,
            size: 1000,
            sort: ['agent.name', ALERT_ORIGINAL_TIME],
          });
          expect(previewAlerts.length).toEqual(150);
          expect(previewAlerts[0]._source).toEqual({
            ...previewAlerts[0]._source,
            [ALERT_SUPPRESSION_TERMS]: [
              {
                field: 'agent.name',
                value: 'agent-0',
              },
            ],
            [ALERT_ORIGINAL_TIME]: timestamp,
            [ALERT_SUPPRESSION_START]: timestamp,
            [ALERT_SUPPRESSION_END]: laterTimestamp,
            [ALERT_SUPPRESSION_DOCS_COUNT]: 1,
          });
          expect(previewAlerts[149]._source).toEqual({
            ...previewAlerts[149]._source,
            [ALERT_SUPPRESSION_TERMS]: [
              {
                field: 'agent.name',
                // Values are sorted with string comparison, so 'agent-99' is last (not 'agent-149')
                value: 'agent-99',
              },
            ],
            [ALERT_ORIGINAL_TIME]: timestamp,
            [ALERT_SUPPRESSION_START]: timestamp,
            [ALERT_SUPPRESSION_END]: laterTimestamp,
            [ALERT_SUPPRESSION_DOCS_COUNT]: 1,
          });
        });

        it('should create and update alerts in the same rule run without errors', async () => {
          const id = uuidv4();
          const timestamp = '2020-10-28T06:00:00.000Z';
          // agent-1 should create an alert on the first rule run, then the second rule run should update that
          // alert and make a new alert for agent-2
          const firstDoc = {
            id,
            '@timestamp': timestamp,
            agent: {
              name: 'agent-1',
            },
          };
          const laterTimestamp = '2020-10-28T07:00:00.000Z';
          const secondDoc = {
            id,
            '@timestamp': laterTimestamp,
            agent: {
              name: 'agent-1',
            },
          };
          const thirdDoc = {
            id,
            '@timestamp': laterTimestamp,
            agent: {
              name: 'agent-2',
            },
          };
          await indexListOfDocuments([firstDoc, secondDoc, thirdDoc]);

          const rule: QueryRuleCreateProps = {
            ...getRuleForAlertTesting(['ecs_compliant']),
            query: `id:${id}`,
            alert_suppression: {
              group_by: ['agent.name'],
              duration: {
                value: 300,
                unit: 'm',
              },
            },
            from: 'now-1h',
            interval: '1h',
            timestamp_override: 'event.ingested',
            max_signals: 150,
          };

          const { previewId, logs } = await previewRule({
            supertest,
            rule,
            timeframeEnd: new Date('2020-10-28T07:30:00.000Z'),
            invocationCount: 2,
          });
          const previewAlerts = await getPreviewAlerts({
            es,
            previewId,
            size: 10,
            sort: ['agent.name', ALERT_ORIGINAL_TIME],
          });
          expect(previewAlerts.length).toEqual(2);
          expect(previewAlerts[0]._source).toEqual({
            ...previewAlerts[0]._source,
            [ALERT_SUPPRESSION_TERMS]: [
              {
                field: 'agent.name',
                value: 'agent-1',
              },
            ],
            [ALERT_ORIGINAL_TIME]: timestamp,
            [ALERT_SUPPRESSION_START]: timestamp,
            [ALERT_SUPPRESSION_END]: laterTimestamp,
            [ALERT_SUPPRESSION_DOCS_COUNT]: 1,
          });
          expect(previewAlerts[1]._source).toEqual({
            ...previewAlerts[1]._source,
            [ALERT_SUPPRESSION_TERMS]: [
              {
                field: 'agent.name',
                value: 'agent-2',
              },
            ],
            [ALERT_ORIGINAL_TIME]: laterTimestamp,
            [ALERT_SUPPRESSION_START]: laterTimestamp,
            [ALERT_SUPPRESSION_END]: laterTimestamp,
            [ALERT_SUPPRESSION_DOCS_COUNT]: 0,
          });
          for (const logEntry of logs) {
            expect(logEntry.errors.length).toEqual(0);
          }
        });

        describe('with host risk index', () => {
          before(async () => {
            await esArchiver.load('x-pack/test/functional/es_archives/entity/host_risk');
          });

          after(async () => {
            await esArchiver.unload('x-pack/test/functional/es_archives/entity/host_risk');
          });

          it('should be enriched with host risk score', async () => {
            const rule: QueryRuleCreateProps = {
              ...getRuleForAlertTesting(['suppression-data']),
              query: `host.name: "host-0"`,
              alert_suppression: {
                group_by: ['host.name'],
                duration: {
                  value: 30,
                  unit: 'm',
                },
              },
              from: 'now-1h',
              interval: '1h',
            };

            const { previewId } = await previewRule({
              supertest,
              rule,
              timeframeEnd: new Date('2020-10-28T06:30:00.000Z'),
              invocationCount: 1,
            });
            const previewAlerts = await getPreviewAlerts({
              es,
              previewId,
              sort: [ALERT_ORIGINAL_TIME],
            });
            expect(previewAlerts.length).toEqual(1);
            expect(previewAlerts[0]._source).toEqual({
              ...previewAlerts[0]._source,
              [ALERT_SUPPRESSION_TERMS]: [
                {
                  field: 'host.name',
                  value: 'host-0',
                },
              ],
              [TIMESTAMP]: '2020-10-28T06:30:00.000Z',
              [ALERT_LAST_DETECTED]: '2020-10-28T06:30:00.000Z',
              [ALERT_ORIGINAL_TIME]: '2020-10-28T06:00:00.000Z',
              [ALERT_SUPPRESSION_START]: '2020-10-28T06:00:00.000Z',
              [ALERT_SUPPRESSION_END]: '2020-10-28T06:00:02.000Z',
              [ALERT_SUPPRESSION_DOCS_COUNT]: 5,
            });
            expect(previewAlerts[0]._source?.host?.risk?.calculated_level).toEqual('Low');
            expect(previewAlerts[0]._source?.host?.risk?.calculated_score_norm).toEqual(1);
          });
        });
      });

      // when missing_fields_strategy set to "doNotSuppress", each document with missing grouped by field
      // will generate a separate alert
      describe('unsuppressed alerts', () => {
        const { indexListOfDocuments, indexGeneratedDocuments } = dataGeneratorFactory({
          es,
          index: 'ecs_compliant',
          log,
        });

        before(async () => {
          await esArchiver.load(
            'x-pack/test/functional/es_archives/security_solution/ecs_compliant'
          );
        });

        after(async () => {
          await esArchiver.unload(
            'x-pack/test/functional/es_archives/security_solution/ecs_compliant'
          );
        });

        it('should create unsuppressed alerts for single host.name field when some of the documents have missing values', async () => {
          const id = uuidv4();
          const timestamp = '2020-10-28T06:00:00.000Z';
          const firstDoc = {
            id,
            '@timestamp': timestamp,
            agent: {
              name: 'agent-1',
            },
          };
          const missingFieldDoc = {
            id,
            '@timestamp': timestamp,
          };

          await indexListOfDocuments([
            firstDoc,
            firstDoc,
            missingFieldDoc,
            missingFieldDoc,
            missingFieldDoc,
          ]);

          const rule: QueryRuleCreateProps = {
            ...getRuleForAlertTesting(['ecs_compliant']),
            query: `id:${id}`,
            alert_suppression: {
              group_by: ['agent.name'],
              missing_fields_strategy: AlertSuppressionMissingFieldsStrategyEnum.doNotSuppress,
            },
            from: 'now-1h',
            interval: '1h',
          };

          const { previewId } = await previewRule({
            supertest,
            rule,
            timeframeEnd: new Date('2020-10-28T06:30:00.000Z'),
          });
          const previewAlerts = await getPreviewAlerts({
            es,
            previewId,
            size: 10,
            sort: ['agent.name'],
          });
          expect(previewAlerts.length).toEqual(4);
          // first alert should be suppressed
          expect(previewAlerts[0]._source).toEqual({
            ...previewAlerts[0]._source,
            [ALERT_SUPPRESSION_TERMS]: [
              {
                field: 'agent.name',
                value: 'agent-1',
              },
            ],
            [ALERT_SUPPRESSION_START]: timestamp,
            [ALERT_SUPPRESSION_END]: timestamp,
            [ALERT_ORIGINAL_TIME]: timestamp,
            [ALERT_SUPPRESSION_DOCS_COUNT]: 1,
          });

          // alert is not suppressed and do not have suppress properties
          expect(previewAlerts[1]._source).toHaveProperty('id', id);
          expect(previewAlerts[1]._source).not.toHaveProperty(ALERT_SUPPRESSION_DOCS_COUNT);
          expect(previewAlerts[1]._source).not.toHaveProperty(ALERT_SUPPRESSION_END);
          expect(previewAlerts[1]._source).not.toHaveProperty(ALERT_SUPPRESSION_TERMS);
          expect(previewAlerts[1]._source).not.toHaveProperty(ALERT_SUPPRESSION_DOCS_COUNT);

          // rest of alerts are not suppressed and do not have suppress properties
          previewAlerts.slice(2).forEach((previewAlert) => {
            const source = previewAlert._source;
            expect(source).toHaveProperty('id', id);
            expect(source).not.toHaveProperty(ALERT_SUPPRESSION_DOCS_COUNT);
            expect(source).not.toHaveProperty(ALERT_SUPPRESSION_END);
            expect(source).not.toHaveProperty(ALERT_SUPPRESSION_TERMS);
            expect(source).not.toHaveProperty(ALERT_SUPPRESSION_DOCS_COUNT);
          });
        });

        it('should create unsuppressed alerts for single host.name field when all the documents have missing values', async () => {
          const id = uuidv4();
          const timestamp = '2020-10-28T06:00:00.000Z';
          const missingFieldDoc = {
            id,
            '@timestamp': timestamp,
          };

          await indexListOfDocuments([
            missingFieldDoc,
            missingFieldDoc,
            missingFieldDoc,
            missingFieldDoc,
          ]);

          const rule: QueryRuleCreateProps = {
            ...getRuleForAlertTesting(['ecs_compliant']),
            query: `id:${id}`,
            alert_suppression: {
              group_by: ['agent.name'],
              missing_fields_strategy: AlertSuppressionMissingFieldsStrategyEnum.doNotSuppress,
            },
            from: 'now-1h',
            interval: '1h',
          };

          const { previewId } = await previewRule({
            supertest,
            rule,
            timeframeEnd: new Date('2020-10-28T06:30:00.000Z'),
          });
          const previewAlerts = await getPreviewAlerts({
            es,
            previewId,
            size: 10,
            sort: ['agent.name'],
          });
          expect(previewAlerts.length).toEqual(4);

          // alert is not suppressed and do not have suppress properties
          expect(previewAlerts[1]._source).toHaveProperty('id', id);
          expect(previewAlerts[1]._source).not.toHaveProperty(ALERT_SUPPRESSION_DOCS_COUNT);
          expect(previewAlerts[1]._source).not.toHaveProperty(ALERT_SUPPRESSION_END);
          expect(previewAlerts[1]._source).not.toHaveProperty(ALERT_SUPPRESSION_TERMS);
          expect(previewAlerts[1]._source).not.toHaveProperty(ALERT_SUPPRESSION_DOCS_COUNT);

          // rest of alerts are not suppressed and do not have suppress properties
          previewAlerts.slice(2).forEach((previewAlert) => {
            const source = previewAlert._source;
            expect(source).toHaveProperty('id', id);
            expect(source).not.toHaveProperty(ALERT_SUPPRESSION_DOCS_COUNT);
            expect(source).not.toHaveProperty(ALERT_SUPPRESSION_END);
            expect(source).not.toHaveProperty(ALERT_SUPPRESSION_TERMS);
            expect(source).not.toHaveProperty(ALERT_SUPPRESSION_DOCS_COUNT);
          });
        });

        it('should not create unsuppressed alerts if documents are not missing fields', async () => {
          const id = uuidv4();
          const timestamp = '2020-10-28T06:00:00.000Z';
          const firstDoc = {
            id,
            '@timestamp': timestamp,
            agent: {
              name: 'agent-1',
            },
          };

          await indexListOfDocuments([firstDoc, firstDoc]);

          const rule: QueryRuleCreateProps = {
            ...getRuleForAlertTesting(['ecs_compliant']),
            query: `id:${id}`,
            alert_suppression: {
              group_by: ['agent.name'],
              missing_fields_strategy: AlertSuppressionMissingFieldsStrategyEnum.doNotSuppress,
            },
            from: 'now-1h',
            interval: '1h',
          };

          const { previewId } = await previewRule({
            supertest,
            rule,
            timeframeEnd: new Date('2020-10-28T06:30:00.000Z'),
          });
          const previewAlerts = await getPreviewAlerts({
            es,
            previewId,
            size: 10,
            sort: ['agent.name'],
          });
          expect(previewAlerts.length).toEqual(1);
          // first alert should be suppressed
          expect(previewAlerts[0]._source).toEqual({
            ...previewAlerts[0]._source,
            [ALERT_SUPPRESSION_TERMS]: [
              {
                field: 'agent.name',
                value: 'agent-1',
              },
            ],
            [ALERT_SUPPRESSION_START]: timestamp,
            [ALERT_SUPPRESSION_END]: timestamp,
            [ALERT_ORIGINAL_TIME]: timestamp,
            [ALERT_SUPPRESSION_DOCS_COUNT]: 1,
          });
        });

        it('should create no more than max_signals unsuppressed alerts', async () => {
          const id = uuidv4();
          const timestamp = '2020-10-28T06:00:00.000Z';
          const firstDoc = { id, '@timestamp': timestamp, agent: { name: 'agent-0' } };

          await indexGeneratedDocuments({
            docsCount: 150,
            seed: () => ({
              id,
              '@timestamp': timestamp,
            }),
          });

          await indexListOfDocuments([firstDoc, firstDoc]);

          const rule: QueryRuleCreateProps = {
            ...getRuleForAlertTesting(['ecs_compliant']),
            query: `id:${id}`,
            alert_suppression: {
              group_by: ['agent.name'],
              missing_fields_strategy: AlertSuppressionMissingFieldsStrategyEnum.doNotSuppress,
            },
            from: 'now-1h',
            interval: '1h',
            max_signals: 100,
          };

          const { previewId } = await previewRule({
            supertest,
            rule,
            timeframeEnd: new Date('2020-10-28T06:30:00.000Z'),
          });
          const previewAlerts = await getPreviewAlerts({
            es,
            previewId,
            size: 200,
            sort: ['agent.name'],
          });
          // alerts number should be still at 100
          expect(previewAlerts.length).toEqual(100);
          // first alert should be suppressed
          expect(previewAlerts[0]._source).toEqual({
            ...previewAlerts[0]._source,
            [ALERT_SUPPRESSION_TERMS]: [
              {
                field: 'agent.name',
                value: 'agent-0',
              },
            ],
            [ALERT_SUPPRESSION_START]: timestamp,
            [ALERT_SUPPRESSION_END]: timestamp,
            [ALERT_ORIGINAL_TIME]: timestamp,
            [ALERT_SUPPRESSION_DOCS_COUNT]: 1,
          });

          // rest of alerts are not suppressed and do not have suppress properties
          previewAlerts.slice(1).forEach((previewAlert) => {
            const source = previewAlert._source;
            expect(source).toHaveProperty('id', id);
            expect(source).not.toHaveProperty(ALERT_SUPPRESSION_DOCS_COUNT);
            expect(source).not.toHaveProperty(ALERT_SUPPRESSION_END);
            expect(source).not.toHaveProperty(ALERT_SUPPRESSION_TERMS);
            expect(source).not.toHaveProperty(ALERT_SUPPRESSION_DOCS_COUNT);
          });
        });

        it('should create unsuppressed alerts for multiple fields when ony some of the documents have missing values', async () => {
          const id = uuidv4();
          const timestamp = '2020-10-28T06:00:00.000Z';
          const firstDoc = {
            id,
            '@timestamp': timestamp,
            agent: { name: 'agent-0', version: 'filebeat' },
          };
          const secondDoc = {
            id,
            '@timestamp': timestamp,
            agent: { name: 'agent-0', version: 'auditbeat' },
          };
          const thirdDoc = {
            id,
            '@timestamp': timestamp,
            agent: { name: 'agent-1', version: 'filebeat' },
          };
          const missingFieldDoc1 = {
            id,
            '@timestamp': timestamp,
            agent: { name: 'agent-2' },
          };
          const missingFieldDoc2 = {
            id,
            '@timestamp': timestamp,
            agent: { version: 'filebeat' },
          };
          const missingAllFieldsDoc = {
            id,
            '@timestamp': timestamp,
          };

          await indexListOfDocuments([
            firstDoc,
            secondDoc,
            secondDoc,
            thirdDoc,
            thirdDoc,
            thirdDoc,
            missingFieldDoc1,
            missingFieldDoc2,
            missingFieldDoc2,
            missingAllFieldsDoc,
            missingAllFieldsDoc,
          ]);

          const rule: QueryRuleCreateProps = {
            ...getRuleForAlertTesting(['ecs_compliant']),
            query: `id:${id}`,
            alert_suppression: {
              group_by: ['agent.name', 'agent.version'],
              missing_fields_strategy: AlertSuppressionMissingFieldsStrategyEnum.doNotSuppress,
            },
            from: 'now-1h',
            interval: '1h',
          };

          const { previewId } = await previewRule({
            supertest,
            rule,
            timeframeEnd: new Date('2020-10-28T06:30:00.000Z'),
          });
          const previewAlerts = await getPreviewAlerts({
            es,
            previewId,
            size: 10,
            sort: ['agent.name', 'agent.version'],
          });
          // total 8 alerts = 3 suppressed alerts + 5 unsuppressed (from docs with at least one missing field)
          expect(previewAlerts.length).toEqual(8);
          // first 3 alerts should be suppressed
          expect(previewAlerts[0]._source).toEqual({
            ...previewAlerts[0]._source,
            [ALERT_SUPPRESSION_TERMS]: [
              { field: 'agent.name', value: 'agent-0' },
              { field: 'agent.version', value: 'auditbeat' },
            ],
            [ALERT_SUPPRESSION_DOCS_COUNT]: 1,
          });

          expect(previewAlerts[1]._source).toEqual({
            ...previewAlerts[1]._source,
            [ALERT_SUPPRESSION_TERMS]: [
              { field: 'agent.name', value: 'agent-0' },
              { field: 'agent.version', value: 'filebeat' },
            ],
            [ALERT_SUPPRESSION_DOCS_COUNT]: 0,
          });

          expect(previewAlerts[2]._source).toEqual({
            ...previewAlerts[2]._source,
            [ALERT_SUPPRESSION_TERMS]: [
              { field: 'agent.name', value: 'agent-1' },
              { field: 'agent.version', value: 'filebeat' },
            ],
            [ALERT_SUPPRESSION_DOCS_COUNT]: 2,
          });

          // rest of alerts are not suppressed and do not have suppress properties
          previewAlerts.slice(3).forEach((previewAlert) => {
            const source = previewAlert._source;
            expect(source).toHaveProperty('id', id);
            expect(source).not.toHaveProperty(ALERT_SUPPRESSION_DOCS_COUNT);
            expect(source).not.toHaveProperty(ALERT_SUPPRESSION_END);
            expect(source).not.toHaveProperty(ALERT_SUPPRESSION_TERMS);
            expect(source).not.toHaveProperty(ALERT_SUPPRESSION_DOCS_COUNT);
          });
        });

        it('should create unsuppressed alerts for multiple fields when all the documents have missing values', async () => {
          const id = uuidv4();
          const timestamp = '2020-10-28T06:00:00.000Z';
          const missingFieldDoc1 = { id, '@timestamp': timestamp, agent: { name: 'agent-2' } };
          const missingFieldDoc2 = { id, '@timestamp': timestamp, agent: { version: 'filebeat' } };
          const missingAllFieldsDoc = { id, '@timestamp': timestamp };

          await indexListOfDocuments([
            missingFieldDoc1,
            missingFieldDoc2,
            missingFieldDoc2,
            missingAllFieldsDoc,
            missingAllFieldsDoc,
            missingAllFieldsDoc,
          ]);

          const rule: QueryRuleCreateProps = {
            ...getRuleForAlertTesting(['ecs_compliant']),
            query: `id:${id}`,
            alert_suppression: {
              group_by: ['agent.name', 'agent.version'],
              missing_fields_strategy: AlertSuppressionMissingFieldsStrategyEnum.doNotSuppress,
            },
            from: 'now-1h',
            interval: '1h',
          };

          const { previewId } = await previewRule({
            supertest,
            rule,
            timeframeEnd: new Date('2020-10-28T06:30:00.000Z'),
          });
          const previewAlerts = await getPreviewAlerts({
            es,
            previewId,
            size: 10,
            sort: ['agent.name', 'agent.version'],
          });
          // total 6 alerts = 6 unsuppressed (from docs with at least one missing field)
          expect(previewAlerts.length).toEqual(6);

          // all alerts are not suppressed and do not have suppress properties
          previewAlerts.forEach((previewAlert) => {
            const source = previewAlert._source;
            expect(source).toHaveProperty('id', id);
            expect(source).not.toHaveProperty(ALERT_SUPPRESSION_DOCS_COUNT);
            expect(source).not.toHaveProperty(ALERT_SUPPRESSION_END);
            expect(source).not.toHaveProperty(ALERT_SUPPRESSION_TERMS);
            expect(source).not.toHaveProperty(ALERT_SUPPRESSION_DOCS_COUNT);
          });
        });

        // following 2 tests created to show the difference in 2 modes, using the same data and using suppression time window
        // rule will be executing 2 times and will create alert during both executions, that will be suppressed according to time window
        describe('with a suppression time window', () => {
          let id: string;
          const timestamp = '2020-10-28T06:00:00.000Z';
          const laterTimestamp = '2020-10-28T07:00:00.000Z';
          beforeEach(async () => {
            id = uuidv4();
            // we have 3 kind of documents here:
            // 1. agent.name: 2 docs with agent-1 in both rule runs
            // 2. agent.name: 2 docs with agent-2 in second rule run only
            // 3. agent.name: 3 docs with undefined in both rule runs
            // if suppress on missing = true - we'll get 3 suppressed alerts
            // if suppress on missing = false - we'll get 2 suppressed alerts and 3 unsuppressed for missing agent.name
            const firstDoc = { id, '@timestamp': timestamp, agent: { name: 'agent-1' } };
            const secondDoc = { id, '@timestamp': laterTimestamp, agent: { name: 'agent-1' } };
            const thirdDoc = { id, '@timestamp': laterTimestamp, agent: { name: 'agent-2' } };
            const missingFieldDoc1 = { id, '@timestamp': timestamp };
            const missingFieldDoc2 = { id, '@timestamp': laterTimestamp };

            await indexListOfDocuments([
              firstDoc,
              secondDoc,
              thirdDoc,
              thirdDoc,
              missingFieldDoc1,
              missingFieldDoc1,
              missingFieldDoc2,
            ]);
          });
          it('should create suppressed alerts for single host.name when rule configure with suppress', async () => {
            const rule: QueryRuleCreateProps = {
              ...getRuleForAlertTesting(['ecs_compliant']),
              query: `id:${id}`,
              alert_suppression: {
                group_by: ['agent.name'],
                duration: {
                  value: 300,
                  unit: 'm',
                },
                missing_fields_strategy: AlertSuppressionMissingFieldsStrategyEnum.suppress,
              },
              from: 'now-1h',
              interval: '1h',
              timestamp_override: 'event.ingested',
            };
            // checking first default suppress mode
            const { previewId, logs } = await previewRule({
              supertest,
              rule,
              timeframeEnd: new Date('2020-10-28T07:30:00.000Z'),
              invocationCount: 2,
            });
            const previewAlerts = await getPreviewAlerts({
              es,
              previewId,
              size: 10,
              sort: ['agent.name', ALERT_ORIGINAL_TIME],
            });
            expect(previewAlerts.length).toEqual(3);

            expect(previewAlerts[0]._source).toEqual({
              ...previewAlerts[0]._source,
              [ALERT_SUPPRESSION_TERMS]: [
                {
                  field: 'agent.name',
                  value: 'agent-1',
                },
              ],
              [ALERT_SUPPRESSION_DOCS_COUNT]: 1,
            });
            expect(previewAlerts[1]._source).toEqual({
              ...previewAlerts[1]._source,
              [ALERT_SUPPRESSION_TERMS]: [
                {
                  field: 'agent.name',
                  value: 'agent-2',
                },
              ],
              [ALERT_SUPPRESSION_DOCS_COUNT]: 1,
            });
            expect(previewAlerts[2]._source).toEqual({
              ...previewAlerts[2]._source,
              [ALERT_SUPPRESSION_TERMS]: [
                {
                  field: 'agent.name',
                  value: null,
                },
              ],
              [ALERT_SUPPRESSION_DOCS_COUNT]: 2,
            });

            for (const logEntry of logs) {
              expect(logEntry.errors.length).toEqual(0);
            }
          });

          it('should create unsuppressed alerts for single host.name', async () => {
            const rule: QueryRuleCreateProps = {
              ...getRuleForAlertTesting(['ecs_compliant']),
              query: `id:${id}`,
              alert_suppression: {
                group_by: ['agent.name'],
                duration: {
                  value: 300,
                  unit: 'm',
                },
                missing_fields_strategy: AlertSuppressionMissingFieldsStrategyEnum.doNotSuppress,
              },
              from: 'now-1h',
              interval: '1h',
              timestamp_override: 'event.ingested',
            };
            const { previewId, logs } = await previewRule({
              supertest,
              rule,
              timeframeEnd: new Date('2020-10-28T07:30:00.000Z'),
              invocationCount: 2,
            });
            const previewAlerts = await getPreviewAlerts({
              es,
              previewId,
              size: 10,
              sort: ['agent.name', ALERT_ORIGINAL_TIME],
            });
            expect(previewAlerts.length).toEqual(5);

            // first alerts expected to be suppressed
            expect(previewAlerts[0]._source).toEqual({
              ...previewAlerts[0]._source,
              [ALERT_SUPPRESSION_TERMS]: [
                {
                  field: 'agent.name',
                  value: 'agent-1',
                },
              ],
              [ALERT_SUPPRESSION_DOCS_COUNT]: 1,
            });
            expect(previewAlerts[1]._source).toEqual({
              ...previewAlerts[1]._source,
              [ALERT_SUPPRESSION_TERMS]: [
                {
                  field: 'agent.name',
                  value: 'agent-2',
                },
              ],
              [ALERT_SUPPRESSION_DOCS_COUNT]: 1,
            });

            // third alert is not suppressed and do not have suppress properties
            expect(previewAlerts[2]._source).toHaveProperty('id', id);
            expect(previewAlerts[2]._source).not.toHaveProperty(ALERT_SUPPRESSION_DOCS_COUNT);
            expect(previewAlerts[2]._source).not.toHaveProperty(ALERT_SUPPRESSION_END);
            expect(previewAlerts[2]._source).not.toHaveProperty(ALERT_SUPPRESSION_TERMS);
            expect(previewAlerts[2]._source).not.toHaveProperty(ALERT_SUPPRESSION_DOCS_COUNT);

            // rest of alerts are not suppressed and do not have suppress properties
            previewAlerts.slice(3).forEach((previewAlert) => {
              const source = previewAlert._source;
              expect(source).toHaveProperty('id', id);
              expect(source).not.toHaveProperty(ALERT_SUPPRESSION_DOCS_COUNT);
              expect(source).not.toHaveProperty(ALERT_SUPPRESSION_END);
              expect(source).not.toHaveProperty(ALERT_SUPPRESSION_TERMS);
              expect(source).not.toHaveProperty(ALERT_SUPPRESSION_DOCS_COUNT);
            });

            for (const logEntry of logs) {
              expect(logEntry.errors.length).toEqual(0);
            }
          });
        });
      });
    });

    describe('with exceptions', () => {
      afterEach(async () => {
        await deleteAllExceptions(supertest, log);
      });
      it('should correctly evaluate exceptions with expiration time in the past', async () => {
        // create an exception list container of type "detection"
        const {
          id,
          list_id: listId,
          namespace_type: namespaceType,
          type,
        } = await createExceptionList(supertest, log, {
          description: 'description',
          list_id: '123',
          name: 'test list',
          type: 'detection',
        });

        await createExceptionListItem(supertest, log, {
          description: 'endpoint description',
          entries: [
            {
              field: 'host.name',
              operator: 'included',
              type: 'match',
              value: 'suricata-sensor-london',
            },
          ],
          list_id: listId,
          name: 'endpoint_list',
          os_types: [],
          type: 'simple',
          expire_time: new Date(Date.now() - 1000000).toISOString(),
        });

        const rule: QueryRuleCreateProps = {
          ...getRuleForAlertTesting(['auditbeat-*']),
          query: `_id:${ID} or _id:GBbXBmkBR346wHgn5_eR or _id:x10zJ2oE9v5HJNSHhyxi`,
          exceptions_list: [{ id, list_id: listId, type, namespace_type: namespaceType }],
        };

        const { previewId } = await previewRule({ supertest, rule });
        const previewAlerts = await getPreviewAlerts({ es, previewId });

        expect(previewAlerts.length).toEqual(2);
      });

      it('should correctly evaluate exceptions with expiration time in the future', async () => {
        // create an exception list container of type "detection"
        const {
          id,
          list_id: listId,
          namespace_type: namespaceType,
          type,
        } = await createExceptionList(supertest, log, {
          description: 'description',
          list_id: '123',
          name: 'test list',
          type: 'detection',
        });

        await createExceptionListItem(supertest, log, {
          description: 'endpoint description',
          entries: [
            {
              field: 'host.name',
              operator: 'included',
              type: 'match',
              value: 'suricata-sensor-london',
            },
          ],
          list_id: listId,
          name: 'endpoint_list',
          os_types: [],
          type: 'simple',
          expire_time: new Date(Date.now() + 1000000).toISOString(),
        });

        const rule: QueryRuleCreateProps = {
          ...getRuleForAlertTesting(['auditbeat-*']),
          query: `_id:${ID} or _id:GBbXBmkBR346wHgn5_eR or _id:x10zJ2oE9v5HJNSHhyxi`,
          exceptions_list: [{ id, list_id: listId, type, namespace_type: namespaceType }],
        };

        const { previewId } = await previewRule({ supertest, rule });
        const previewAlerts = await getPreviewAlerts({ es, previewId });

        expect(previewAlerts.length).toEqual(1);
      });
    });

    // https://github.com/elastic/kibana/issues/149920
    describe('field name wildcard queries', () => {
      const { indexEnhancedDocuments } = dataGeneratorFactory({
        es,
        index: 'ecs_compliant',
        log,
      });

      before(async () => {
        await esArchiver.load('x-pack/test/functional/es_archives/security_solution/ecs_compliant');
      });

      after(async () => {
        await esArchiver.unload(
          'x-pack/test/functional/es_archives/security_solution/ecs_compliant'
        );
      });

      it('should return correct documents with wildcard field query', async () => {
        const id = uuidv4();
        const firstDoc = { id, agent: { name: 'test-1' } };
        const secondDoc = { id, agent: { name: 'test-2' } };

        await indexEnhancedDocuments({ documents: [firstDoc, firstDoc, secondDoc], id });

        const rule: QueryRuleCreateProps = {
          ...getRuleForAlertTesting(['ecs_compliant']),
          query: `id:${id} AND agent.n*: test-1`,
          from: 'now-1h',
          interval: '1h',
        };

        const { previewId } = await previewRule({
          supertest,
          rule,
        });
        const previewAlerts = await getPreviewAlerts({
          es,
          previewId,
          size: 10,
          sort: ['agent.name'],
        });
        expect(previewAlerts.length).toEqual(2);

        // both alerts should have agent.name "test-1" as per rule query
        expect(previewAlerts[0]._source?.agent).toHaveProperty('name', 'test-1');
        expect(previewAlerts[1]._source?.agent).toHaveProperty('name', 'test-1');
      });

      it('should return correct documents with negation wildcard field query', async () => {
        const id = uuidv4();
        const firstDoc = { id, agent: { name: 'test-1' } };
        const secondDoc = { id, agent: { name: 'test-2' } };

        await indexEnhancedDocuments({ documents: [firstDoc, firstDoc, secondDoc], id });

        const rule: QueryRuleCreateProps = {
          ...getRuleForAlertTesting(['ecs_compliant']),
          query: `id:${id} AND NOT agent.na*: "test-1"`,
          from: 'now-1h',
          interval: '1h',
        };

        const { previewId } = await previewRule({ supertest, rule });
        const previewAlerts = await getPreviewAlerts({
          es,
          previewId,
          sort: ['agent.name'],
        });
        expect(previewAlerts.length).toEqual(1);

        //  alert should not have agent.name "test-1" as per rule query
        expect(previewAlerts[0]._source?.agent).toHaveProperty('name', 'test-2');
      });

      it('should return correct documents with wildcard field query across multiple different fields', async () => {
        const id = uuidv4();
        const firstDoc = { id, agent: { name: 'test-1' } };
        const secondDoc = { id, agent: { name: 'test-2' } };
        const thirdDoc = { id, agent: { name: 'test-3', version: 'test-1' } };

        await indexEnhancedDocuments({ documents: [firstDoc, secondDoc, thirdDoc], id });

        const rule: QueryRuleCreateProps = {
          ...getRuleForAlertTesting(['ecs_compliant']),
          query: `id:${id} AND agent*: "test-1"`,
          from: 'now-1h',
          interval: '1h',
        };

        const { previewId } = await previewRule({
          supertest,
          rule,
        });
        const previewAlerts = await getPreviewAlerts({
          es,
          previewId,
          size: 10,
          sort: ['agent.name'],
        });
        expect(previewAlerts.length).toEqual(2);

        // alert should have agent.name "test-1" as per rule query
        expect(previewAlerts[0]._source?.agent).toHaveProperty('name', 'test-1');
        // alert should have agent.name "test-a"  and agent.version "test-1" as per rule query
        expect(previewAlerts[1]._source?.agent).toHaveProperty('version', 'test-1');
        expect(previewAlerts[1]._source?.agent).toHaveProperty('name', 'test-3');
      });

      it('should return correct documents with wildcard field query across multiple different fields for lucene language', async () => {
        const id = uuidv4();
        const firstDoc = { id, agent: { name: 'test-1' } };
        const secondDoc = { id, agent: { name: 'test-2' } };
        const thirdDoc = { id, agent: { name: 'test-3', version: 'test-1' } };

        await indexEnhancedDocuments({ documents: [firstDoc, secondDoc, thirdDoc], id });

        const rule: QueryRuleCreateProps = {
          ...getRuleForAlertTesting(['ecs_compliant']),
          query: `id:${id} AND agent.\\*: test-1`,
          from: 'now-1h',
          interval: '1h',
          language: 'lucene',
        };

        const { previewId } = await previewRule({
          supertest,
          rule,
        });
        const previewAlerts = await getPreviewAlerts({
          es,
          previewId,
          size: 10,
          sort: ['agent.name'],
        });
        expect(previewAlerts.length).toEqual(2);

        // alert should have agent.name "test-1" as per rule query
        expect(previewAlerts[0]._source?.agent).toHaveProperty('name', 'test-1');
        // alert should have agent.name "test-a"  and agent.version "test-1" as per rule query
        expect(previewAlerts[1]._source?.agent).toHaveProperty('version', 'test-1');
        expect(previewAlerts[1]._source?.agent).toHaveProperty('name', 'test-3');
      });
    });

    // TODO: Ask YARA
    describe('@skipInServerless legacy investigation_fields', () => {
      let ruleWithLegacyInvestigationField: Rule<BaseRuleParams>;

      beforeEach(async () => {
        ruleWithLegacyInvestigationField = await createRuleThroughAlertingEndpoint(
          supertest,
          getRuleSavedObjectWithLegacyInvestigationFields()
        );
      });

      afterEach(async () => {
        await deleteAllRules(supertest, log);
      });

      it('should generate alerts when rule includes legacy investigation_fields', async () => {
        // enable rule
        await supertest
          .post(DETECTION_ENGINE_RULES_BULK_ACTION)
          .set('kbn-xsrf', 'true')
          .set('elastic-api-version', '2023-10-31')
          .send({ query: '', action: BulkActionTypeEnum.enable })
          .expect(200);

        // Confirming that enabling did not migrate rule, so rule
        // run/alerts generated here were from rule with legacy investigation field
        const {
          hits: {
            hits: [{ _source: ruleSO }],
          },
        } = await getRuleSOById(es, ruleWithLegacyInvestigationField.id);
        expect(ruleSO?.alert?.params?.investigationFields).toEqual([
          'client.address',
          'agent.name',
        ]);

        // fetch rule for format needed to pass into
        const { body: ruleBody } = await supertest
          .get(
            `${DETECTION_ENGINE_RULES_URL}?rule_id=${ruleWithLegacyInvestigationField.params.ruleId}`
          )
          .set('kbn-xsrf', 'true')
          .set('elastic-api-version', '2023-10-31')
          .expect(200);

        const alertsAfterEnable = await getAlerts(supertest, log, es, ruleBody, 'succeeded');
        expect(alertsAfterEnable.hits.hits.length > 0).toEqual(true);
      });
    });

    // skipped on MKI since feature flags are not supported there
    describe('@skipInServerlessMKI manual rule run', () => {
      const { indexListOfDocuments } = dataGeneratorFactory({
        es,
        index: 'ecs_compliant',
        log,
      });

      beforeEach(async () => {
        await stopAllManualRuns(supertest);
        await esArchiver.load('x-pack/test/functional/es_archives/security_solution/ecs_compliant');
      });

      afterEach(async () => {
        await stopAllManualRuns(supertest);
        await esArchiver.unload(
          'x-pack/test/functional/es_archives/security_solution/ecs_compliant'
        );
      });

      it('alerts has intended_timestamp set to the time of the manual run', async () => {
        const id = uuidv4();
        const firstTimestamp = moment(new Date()).subtract(3, 'h').toISOString();
        const secondTimestamp = new Date().toISOString();
        const firstDocument = {
          id,
          '@timestamp': firstTimestamp,
          agent: {
            name: 'agent-1',
          },
        };
        const secondDocument = {
          id,
          '@timestamp': secondTimestamp,
          agent: {
            name: 'agent-2',
          },
        };
        await indexListOfDocuments([firstDocument, secondDocument]);

        const rule: QueryRuleCreateProps = {
          ...getRuleForAlertTesting(['ecs_compliant']),
          rule_id: 'rule-1',
          query: `id:${id}`,
          from: 'now-1h',
          interval: '1h',
        };
        const createdRule = await createRule(supertest, log, rule);
        const alerts = await getAlerts(supertest, log, es, createdRule);

        expect(alerts.hits.hits).toHaveLength(1);

        expect(alerts.hits.hits[0]?._source?.[ALERT_INTENDED_TIMESTAMP]).toEqual(
          alerts.hits.hits[0]?._source?.[ALERT_RULE_EXECUTION_TIMESTAMP]
        );

        const backfillStartDate = moment(firstTimestamp).startOf('hour');
        const backfillEndDate = moment(backfillStartDate).add(1, 'h');
        const backfill = await scheduleRuleRun(supertest, [createdRule.id], {
          startDate: backfillStartDate,
          endDate: backfillEndDate,
        });

        await waitForBackfillExecuted(backfill, [createdRule.id], { supertest, log });
        const allNewAlerts = await getAlerts(supertest, log, es, createdRule);
        expect(allNewAlerts.hits.hits[1]?._source?.[ALERT_INTENDED_TIMESTAMP]).toEqual(
          backfillEndDate.toISOString()
        );
      });

      it('alerts when run on a time range that the rule has not previously seen, and deduplicates if run there more than once', async () => {
        const id = uuidv4();
        const firstTimestamp = moment(new Date()).subtract(3, 'h').toISOString();
        const secondTimestamp = new Date().toISOString();
        const firstDocument = {
          id,
          '@timestamp': firstTimestamp,
          agent: {
            name: 'agent-1',
          },
        };
        const secondDocument = {
          id,
          '@timestamp': secondTimestamp,
          agent: {
            name: 'agent-2',
          },
        };
        await indexListOfDocuments([firstDocument, secondDocument]);

        const rule: QueryRuleCreateProps = {
          ...getRuleForAlertTesting(['ecs_compliant']),
          rule_id: 'rule-1',
          query: `id:${id}`,
          from: 'now-1h',
          interval: '1h',
        };
        const createdRule = await createRule(supertest, log, rule);
        const alerts = await getAlerts(supertest, log, es, createdRule);

        expect(alerts.hits.hits).toHaveLength(1);

        const backfill = await scheduleRuleRun(supertest, [createdRule.id], {
          startDate: moment(firstTimestamp).subtract(5, 'm'),
          endDate: moment(firstTimestamp).add(5, 'm'),
        });

        await waitForBackfillExecuted(backfill, [createdRule.id], { supertest, log });
        const allNewAlerts = await getAlerts(supertest, log, es, createdRule);
        expect(allNewAlerts.hits.hits).toHaveLength(2);

        const secondBackfill = await scheduleRuleRun(supertest, [createdRule.id], {
          startDate: moment(firstTimestamp).subtract(5, 'm'),
          endDate: moment(firstTimestamp).add(5, 'm'),
        });

        await waitForBackfillExecuted(secondBackfill, [createdRule.id], { supertest, log });
        const allNewAlertsAfter2ManualRuns = await getAlerts(supertest, log, es, createdRule);
        expect(allNewAlertsAfter2ManualRuns.hits.hits.length).toEqual(2);
      });

      it('does not alert if the manual run overlaps with a previous scheduled rule execution', async () => {
        const id = uuidv4();
        const firstTimestamp = moment(new Date()).subtract(5, 'm').toISOString();
        const firstDocument = {
          id,
          '@timestamp': firstTimestamp,
          agent: {
            name: 'agent-1',
          },
        };
        await indexListOfDocuments([firstDocument]);

        const rule: QueryRuleCreateProps = {
          ...getRuleForAlertTesting(['ecs_compliant']),
          rule_id: 'rule-1',
          query: `id:${id}`,
          from: 'now-1h',
          interval: '1h',
        };
        const createdRule = await createRule(supertest, log, rule);
        const alerts = await getAlerts(supertest, log, es, createdRule);

        expect(alerts.hits.hits).toHaveLength(1);

        const backfill = await scheduleRuleRun(supertest, [createdRule.id], {
          startDate: moment(firstTimestamp).subtract(5, 'm'),
          endDate: moment().subtract(1, 'm'),
        });

        await waitForBackfillExecuted(backfill, [createdRule.id], { supertest, log });
        const allNewAlerts = await getAlerts(supertest, log, es, createdRule);
        expect(allNewAlerts.hits.hits).toHaveLength(1);
      });

      it('manual rule runs should not be affected if the rule is disabled after manual rule run execution', async () => {
        const id = uuidv4();
        const firstTimestamp = moment(new Date()).subtract(4, 'h').toISOString();
        const secondTimestamp = moment(new Date()).subtract(3, 'h');
        const firstDocument = {
          id,
          '@timestamp': firstTimestamp,
          agent: {
            name: 'agent-1',
          },
        };
        const secondDocument = {
          id,
          '@timestamp': secondTimestamp,
          agent: {
            name: 'agent-2',
          },
        };

        await indexListOfDocuments([firstDocument, secondDocument]);

        const rule: QueryRuleCreateProps = {
          ...getRuleForAlertTesting(['ecs_compliant']),
          rule_id: 'rule-1',
          query: `id:${id}`,
          from: 'now-1h',
          interval: '1h',
        };
        const createdRule = await createRule(supertest, log, rule);
        const alerts = await getAlerts(supertest, log, es, createdRule);

        expect(alerts.hits.hits).toHaveLength(0);

        const backfill = await scheduleRuleRun(supertest, [createdRule.id], {
          startDate: moment(firstTimestamp).subtract(10, 'h'),
          endDate: moment().subtract(1, 'm'),
        });

        await patchRule(supertest, log, { id: createdRule.id, enabled: false });

        await waitForBackfillExecuted(backfill, [createdRule.id], { supertest, log });

        const allNewAlerts = await getAlerts(supertest, log, es, createdRule);
        expect(allNewAlerts.hits.hits).toHaveLength(2);
      });

      it("change rule params after manual rule run starts, shoulnd't affect fields of alerts generated by manual run", async () => {
        const id = uuidv4();
        const firstTimestamp = moment(new Date()).subtract(4, 'h').toISOString();
        const secondTimestamp = moment(new Date()).subtract(3, 'h');
        const firstDocument = {
          id,
          '@timestamp': firstTimestamp,
          agent: {
            name: 'agent-1',
          },
        };
        const secondDocument = {
          id,
          '@timestamp': secondTimestamp,
          agent: {
            name: 'agent-2',
          },
        };

        await indexListOfDocuments([firstDocument, secondDocument]);

        const rule: QueryRuleCreateProps = {
          ...getRuleForAlertTesting(['ecs_compliant']),
          name: 'original rule name',
          rule_id: 'rule-1',
          query: `id:${id}`,
          from: 'now-1h',
          interval: '1h',
        };
        const createdRule = await createRule(supertest, log, rule);
        const alerts = await getAlerts(supertest, log, es, createdRule);

        expect(alerts.hits.hits).toHaveLength(0);

        const backfill = await scheduleRuleRun(supertest, [createdRule.id], {
          startDate: moment(firstTimestamp).subtract(10, 'h'),
          endDate: moment().subtract(1, 'm'),
        });

        await patchRule(supertest, log, { id: createdRule.id, name: 'new rule name' });

        await waitForBackfillExecuted(backfill, [createdRule.id], { supertest, log });

        const allNewAlerts = await getAlerts(supertest, log, es, createdRule);
        expect(allNewAlerts.hits.hits).toHaveLength(2);
        expect(allNewAlerts.hits.hits[0]?._source?.['kibana.alert.rule.name']).toEqual(
          'original rule name'
        );
        expect(allNewAlerts.hits.hits[1]?._source?.['kibana.alert.rule.name']).toEqual(
          'original rule name'
        );
      });

      it('supression per rule execution should work for manual rule runs', async () => {
        const id = uuidv4();
        const firstTimestamp = moment(new Date()).subtract(3, 'h');
        const firstDocument = {
          id,
          '@timestamp': firstTimestamp.toISOString(),
          agent: {
            name: 'agent-1',
          },
        };
        const secondDocument = {
          id,
          '@timestamp': moment(firstTimestamp).add(1, 'm').toISOString(),
          agent: {
            name: 'agent-1',
          },
        };
        const thirdDocument = {
          id,
          '@timestamp': moment(firstTimestamp).add(3, 'm').toISOString(),
          agent: {
            name: 'agent-1',
          },
        };

        await indexListOfDocuments([firstDocument, secondDocument, thirdDocument]);

        const rule: QueryRuleCreateProps = {
          ...getRuleForAlertTesting(['ecs_compliant']),
          rule_id: 'rule-1',
          query: `id:${id}`,
          from: 'now-1h',
          interval: '1h',
          alert_suppression: {
            group_by: ['agent.name'],
          },
        };
        const createdRule = await createRule(supertest, log, rule);
        const alerts = await getAlerts(supertest, log, es, createdRule);

        expect(alerts.hits.hits).toHaveLength(0);

        const backfill = await scheduleRuleRun(supertest, [createdRule.id], {
          startDate: moment(firstTimestamp).subtract(5, 'm'),
          endDate: moment(firstTimestamp).add(10, 'm'),
        });

        await waitForBackfillExecuted(backfill, [createdRule.id], { supertest, log });
        const allNewAlerts = await getAlerts(supertest, log, es, createdRule);
        expect(allNewAlerts.hits.hits).toHaveLength(1);
      });

      it('supression with time window should work for manual rule runs and update alert', async () => {
        const id = uuidv4();
        const firstTimestamp = moment(new Date()).subtract(3, 'h');
        const firstDocument = {
          id,
          '@timestamp': firstTimestamp.toISOString(),
          agent: {
            name: 'agent-1',
          },
        };

        await indexListOfDocuments([firstDocument]);
        const rule: QueryRuleCreateProps = {
          ...getRuleForAlertTesting(['ecs_compliant']),
          rule_id: 'rule-1',
          query: `id:${id}`,
          from: 'now-3h',
          interval: '30m',
          alert_suppression: {
            group_by: ['agent.name'],
            duration: {
              value: 500,
              unit: 'm',
            },
          },
        };

        const createdRule = await createRule(supertest, log, rule);
        const alerts = await getAlerts(supertest, log, es, createdRule);

        expect(alerts.hits.hits).toHaveLength(0);

        // generate alert in the past
        const backfill = await scheduleRuleRun(supertest, [createdRule.id], {
          startDate: moment(firstTimestamp).subtract(5, 'm'),
          endDate: moment(firstTimestamp).add(5, 'm'),
        });

        await waitForBackfillExecuted(backfill, [createdRule.id], { supertest, log });
        const allNewAlerts = await getAlerts(supertest, log, es, createdRule);
        expect(allNewAlerts.hits.hits).toHaveLength(1);

        // now we will ingest new event, and manual rule run should update original alert
        const secondDocument = {
          id,
          '@timestamp': moment(firstTimestamp).add(5, 'm').toISOString(),
          agent: {
            name: 'agent-1',
          },
        };

        await indexListOfDocuments([secondDocument]);

        const secondBackfill = await scheduleRuleRun(supertest, [createdRule.id], {
          startDate: moment(firstTimestamp).add(1, 'm'),
          endDate: moment(firstTimestamp).add(120, 'm'),
        });

        await waitForBackfillExecuted(secondBackfill, [createdRule.id], { supertest, log });
        const updatedAlerts = await getAlerts(supertest, log, es, createdRule);
        expect(updatedAlerts.hits.hits).toHaveLength(1);

        expect(updatedAlerts.hits.hits).toHaveLength(1);
        // ALERT_SUPPRESSION_DOCS_COUNT is expected to be 1,
        // but because we have serveral manual rule executions it count it incorrectly
        expect(updatedAlerts.hits.hits[0]._source).toEqual({
          ...updatedAlerts.hits.hits[0]._source,
          [ALERT_SUPPRESSION_DOCS_COUNT]: 2,
        });
      });
    });

    describe('with a Lucene query rule', () => {
      it('should run successfully and generate an alert that matches the lucene query', async () => {
        const luceneQueryRule = getLuceneRuleForTesting();
        const { previewId } = await previewRule({ supertest, rule: luceneQueryRule });
        const previewAlerts = await getPreviewAlerts({ es, previewId });
        expect(previewAlerts.length).toBeGreaterThan(0);
        expect(previewAlerts[0]?._source?.destination).toEqual(
          expect.objectContaining({ domain: 'aaa.stage.11111111.hello' })
        );
        expect(previewAlerts[0]?._source?.['event.dataset']).toEqual('network_traffic.tls');
      });
    });
  });
};<|MERGE_RESOLUTION|>--- conflicted
+++ resolved
@@ -540,7 +540,6 @@
       expect(previewAlerts.length).toEqual(1);
     });
 
-<<<<<<< HEAD
     it('should generate alerts with the correct intended timestamp fields', async () => {
       const rule: QueryRuleCreateProps = {
         ...getRuleForAlertTesting(['auditbeat-*']),
@@ -554,10 +553,7 @@
       expect(alert?.[ALERT_INTENDED_TIMESTAMP]).toEqual(alert?.[TIMESTAMP]);
     });
 
-    describe('with suppression enabled', async () => {
-=======
     describe('with suppression enabled', () => {
->>>>>>> ab503a67
       before(async () => {
         await esArchiver.load('x-pack/test/functional/es_archives/security_solution/suppression');
       });
