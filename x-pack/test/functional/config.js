--- conflicted
+++ resolved
@@ -22,13 +22,9 @@
   GisPageProvider,
   StatusPagePageProvider,
   UpgradeAssistantProvider,
-<<<<<<< HEAD
   CodeHomePageProvider,
-=======
   RollupPageProvider,
   UptimePageProvider,
-
->>>>>>> c34a72e9
 } from './page_objects';
 
 import {
@@ -60,7 +56,6 @@
   GrokDebuggerProvider,
   UserMenuProvider,
   UptimeProvider,
-
 } from './services';
 
 // the default export of config files must be a config provider
@@ -93,11 +88,8 @@
       resolve(__dirname, './apps/maps'),
       resolve(__dirname, './apps/status_page'),
       resolve(__dirname, './apps/upgrade_assistant'),
-<<<<<<< HEAD
       resolve(__dirname, './apps/code'),
-=======
       resolve(__dirname, './apps/uptime')
->>>>>>> c34a72e9
     ],
 
     // define the name and providers for services that should be
@@ -154,12 +146,9 @@
       maps: GisPageProvider,
       statusPage: StatusPagePageProvider,
       upgradeAssistant: UpgradeAssistantProvider,
-<<<<<<< HEAD
       code: CodeHomePageProvider,
-=======
       uptime: UptimePageProvider,
       rollup: RollupPageProvider
->>>>>>> c34a72e9
     },
 
     servers: kibanaFunctionalConfig.get('servers'),
@@ -223,7 +212,6 @@
         pathname: '/app/canvas',
         hash: '/',
       },
-<<<<<<< HEAD
       code: {
         pathname: '/app/code',
         hash: '/admin',
@@ -231,14 +219,13 @@
       codeSearch: {
         pathname: '/app/code',
         hash: '/search',
-=======
+      },
       uptime: {
         pathname: '/app/uptime',
       },
       rollupJob: {
         pathname: '/app/kibana',
         hash: '/management/elasticsearch/rollup_jobs/'
->>>>>>> c34a72e9
       }
     },
 
@@ -257,5 +244,4 @@
       rootDirectory: resolve(__dirname, '../../'),
     },
   };
-
 }