--- conflicted
+++ resolved
@@ -24,13 +24,8 @@
 
 describe('Inspect Explore pages', { tags: ['@ess', '@serverless', '@brokenInServerless'] }, () => {
   before(() => {
-<<<<<<< HEAD
+    // illegal_argument_exception: unknown setting [index.lifecycle.name]
     cy.task('esArchiverLoad', { archiveName: 'risk_entities' });
-=======
-    // illegal_argument_exception: unknown setting [index.lifecycle.name]
-    cy.task('esArchiverLoad', { archiveName: 'risk_users' });
-    cy.task('esArchiverLoad', { archiveName: 'risk_hosts' });
->>>>>>> 150a883f
 
     login();
     // Create and select data view
