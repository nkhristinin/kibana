/*
 * Copyright Elasticsearch B.V. and/or licensed to Elasticsearch B.V. under one
 * or more contributor license agreements. Licensed under the Elastic License
 * 2.0; you may not use this file except in compliance with the Elastic License
 * 2.0.
 */

import { cleanKibana } from '../../../tasks/common';
import {
  navigateToHostRiskDetailTab,
  openHostRiskTableFilterAndSelectTheCriticalOption,
  removeCriticalFilterAndCloseHostRiskTableFilter,
  selectFiveItemsPerPageOption,
} from '../../../tasks/host_risk';
import {
  HOST_BY_RISK_TABLE_CELL,
  HOST_BY_RISK_TABLE_HOSTNAME_CELL,
  HOST_BY_RISK_TABLE_NEXT_PAGE_BUTTON,
} from '../../../screens/hosts/host_risk';
import { login, visit } from '../../../tasks/login';
import { HOSTS_URL } from '../../../urls/navigation';
import { clearSearchBar, kqlSearch } from '../../../tasks/security_header';

describe('risk tab', { tags: ['@ess', '@brokenInServerless'] }, () => {
  before(() => {
    cleanKibana();
    cy.task('esArchiverLoad', 'risk_entities');
  });

  beforeEach(() => {
    login();
    visit(HOSTS_URL);
    navigateToHostRiskDetailTab();
  });

  after(() => {
    cy.task('esArchiverUnload', 'risk_entities');
  });

  it('renders the table', () => {
    kqlSearch('host.name: "siem-kibana" {enter}');
    cy.get(HOST_BY_RISK_TABLE_CELL).eq(3).should('have.text', 'siem-kibana');
    cy.get(HOST_BY_RISK_TABLE_CELL).eq(4).should('have.text', '21');
    cy.get(HOST_BY_RISK_TABLE_CELL).eq(5).should('have.text', 'Low');
    clearSearchBar();
  });

<<<<<<< HEAD
  it('filters the table', () => {
    openHostRiskTableFilterAndSelectTheCriticalOption();
=======
  it.skip('filters the table', () => {
    openRiskTableFilterAndSelectTheCriticalOption();
>>>>>>> 5dfa8a6a

    cy.get(HOST_BY_RISK_TABLE_CELL).eq(3).should('not.have.text', 'siem-kibana');

    removeCriticalFilterAndCloseHostRiskTableFilter();
  });

  it('should be able to change items count per page', () => {
    selectFiveItemsPerPageOption();

    cy.get(HOST_BY_RISK_TABLE_HOSTNAME_CELL).should('have.length', 5);
  });

  it('should not allow page change when page is empty', () => {
    kqlSearch('host.name: "nonexistent_host" {enter}');
    cy.get(HOST_BY_RISK_TABLE_NEXT_PAGE_BUTTON).should(`not.exist`);
    clearSearchBar();
  });
});<|MERGE_RESOLUTION|>--- conflicted
+++ resolved
@@ -45,13 +45,9 @@
     clearSearchBar();
   });
 
-<<<<<<< HEAD
+
   it('filters the table', () => {
     openHostRiskTableFilterAndSelectTheCriticalOption();
-=======
-  it.skip('filters the table', () => {
-    openRiskTableFilterAndSelectTheCriticalOption();
->>>>>>> 5dfa8a6a
 
     cy.get(HOST_BY_RISK_TABLE_CELL).eq(3).should('not.have.text', 'siem-kibana');
 
