--- conflicted
+++ resolved
@@ -15,11 +15,7 @@
 describe('All hosts table', { tags: ['@ess', '@serverless'] }, () => {
   before(() => {
     cleanKibana();
-<<<<<<< HEAD
-    cy.task('esArchiverLoad', 'risk_entities');
-=======
-    cy.task('esArchiverLoad', { archiveName: 'risk_hosts' });
->>>>>>> bc72af18
+    cy.task('esArchiverLoad', { archiveName: 'risk_entities' });
   });
 
   beforeEach(() => {
