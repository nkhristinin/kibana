/*
 * Copyright Elasticsearch B.V. and/or licensed to Elasticsearch B.V. under one
 * or more contributor license agreements. Licensed under the Elastic License
 * 2.0; you may not use this file except in compliance with the Elastic License
 * 2.0.
 */

import { login, visit } from '../../../tasks/login';

import { HOSTS_URL } from '../../../urls/navigation';
import { cleanKibana } from '../../../tasks/common';
import { TABLE_CELL } from '../../../screens/alerts_details';
import { kqlSearch } from '../../../tasks/security_header';

describe('All hosts table', { tags: ['@ess', '@serverless', '@brokenInServerless'] }, () => {
  before(() => {
    cleanKibana();
<<<<<<< HEAD
    cy.task('esArchiverLoad', { archiveName: 'risk_entities' });
=======
    // illegal_argument_exception: unknown setting [index.lifecycle.name]
    cy.task('esArchiverLoad', { archiveName: 'risk_hosts' });
>>>>>>> 150a883f
  });

  beforeEach(() => {
    login();
  });

  after(() => {
    cy.task('esArchiverUnload', 'risk_entities');
  });

  it('it renders risk column', () => {
    visit(HOSTS_URL);
    kqlSearch('host.name: "siem-kibana" {enter}');

    cy.get('[data-test-subj="tableHeaderCell_node.risk_4"]').should('exist');
    cy.get(`${TABLE_CELL} .euiTableCellContent`).eq(4).should('have.text', 'Low');
  });
});<|MERGE_RESOLUTION|>--- conflicted
+++ resolved
@@ -15,12 +15,8 @@
 describe('All hosts table', { tags: ['@ess', '@serverless', '@brokenInServerless'] }, () => {
   before(() => {
     cleanKibana();
-<<<<<<< HEAD
+    // illegal_argument_exception: unknown setting [index.lifecycle.name]
     cy.task('esArchiverLoad', { archiveName: 'risk_entities' });
-=======
-    // illegal_argument_exception: unknown setting [index.lifecycle.name]
-    cy.task('esArchiverLoad', { archiveName: 'risk_hosts' });
->>>>>>> 150a883f
   });
 
   beforeEach(() => {
