/*
 * Copyright Elasticsearch B.V. and/or licensed to Elasticsearch B.V. under one
 * or more contributor license agreements. Licensed under the Elastic License
 * 2.0; you may not use this file except in compliance with the Elastic License
 * 2.0.
 */

import { login, visitHostDetailsPage } from '../../../tasks/login';

import { cleanKibana, waitForTableToLoad } from '../../../tasks/common';
import { ALERTS_COUNT, ALERT_GRID_CELL } from '../../../screens/alerts';
import { navigateToHostRiskDetailTab } from '../../../tasks/host_risk';

describe('risk tab', { tags: ['@ess', '@serverless', '@brokenInServerless'] }, () => {
  before(() => {
    cleanKibana();
<<<<<<< HEAD
    cy.task('esArchiverLoad', { archiveName: 'risk_entities' });
    cy.task('esArchiverLoad', { archiveName: 'query_alert' });
=======
    // illegal_argument_exception: unknown setting [index.lifecycle.rollover_alias]
    cy.task('esArchiverLoad', { archiveName: 'risk_hosts' });
>>>>>>> 150a883f
  });

  beforeEach(() => {
    login();
  });

  after(() => {
    cy.task('esArchiverUnload', 'risk_entities');
    cy.task('esArchiverUnload', 'query_alert');
  });

  it('renders risk tab and alerts table', () => {
    visitHostDetailsPage('Host-fwarau82er');
    navigateToHostRiskDetailTab();
    waitForTableToLoad();

    cy.get(ALERTS_COUNT).should('have.text', '1 alert');
    cy.get(ALERT_GRID_CELL).contains('Endpoint Security');
  });

  it('shows risk information overlay when button is clicked', () => {
    visitHostDetailsPage('siem-kibana');
    navigateToHostRiskDetailTab();
    waitForTableToLoad();

    cy.get('[data-test-subj="open-risk-information-flyout-trigger"]').click();

    cy.get('[data-test-subj="open-risk-information-flyout"] .euiFlyoutHeader').contains(
      'How is host risk calculated?'
    );
  });
});<|MERGE_RESOLUTION|>--- conflicted
+++ resolved
@@ -14,13 +14,9 @@
 describe('risk tab', { tags: ['@ess', '@serverless', '@brokenInServerless'] }, () => {
   before(() => {
     cleanKibana();
-<<<<<<< HEAD
+    // illegal_argument_exception: unknown setting [index.lifecycle.rollover_alias]
     cy.task('esArchiverLoad', { archiveName: 'risk_entities' });
     cy.task('esArchiverLoad', { archiveName: 'query_alert' });
-=======
-    // illegal_argument_exception: unknown setting [index.lifecycle.rollover_alias]
-    cy.task('esArchiverLoad', { archiveName: 'risk_hosts' });
->>>>>>> 150a883f
   });
 
   beforeEach(() => {
