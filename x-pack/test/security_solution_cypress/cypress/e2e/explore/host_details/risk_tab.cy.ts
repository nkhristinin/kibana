--- conflicted
+++ resolved
@@ -13,12 +13,8 @@
 describe('risk tab', { tags: ['@ess', '@serverless'] }, () => {
   before(() => {
     cleanKibana();
-<<<<<<< HEAD
-    cy.task('esArchiverLoad', 'risk_entities');
-    cy.task('esArchiverLoad', 'query_alert');
-=======
-    cy.task('esArchiverLoad', { archiveName: 'risk_hosts' });
->>>>>>> bc72af18
+    cy.task('esArchiverLoad', { archiveName: 'risk_entities' });
+    cy.task('esArchiverLoad', { archiveName: 'query_alert' });
   });
 
   beforeEach(() => {
