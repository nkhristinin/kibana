--- conflicted
+++ resolved
@@ -40,14 +40,12 @@
 const siemDataViewTitle = 'Security Default Data View';
 const dataViews = ['logs-*', 'metrics-*', '.kibana-event-log-*'];
 
-<<<<<<< HEAD
-describe('Timeline scope', { tags: ['@ess', '@serverless', '@brokenInServerless'] }, () => {
+
+describe('Timeline scope', { tags: ['@ess', '@serverless', '@skipInServerless'] }, () => {
   before(() => {
     waitForFleetSetup();
   });
-=======
-describe('Timeline scope', { tags: ['@ess', '@serverless', '@skipInServerless'] }, () => {
->>>>>>> 15a20fe5
+  
   beforeEach(() => {
     cy.clearLocalStorage();
     login();
