/*
 * Copyright Elasticsearch B.V. and/or licensed to Elasticsearch B.V. under one
 * or more contributor license agreements. Licensed under the Elastic License
 * 2.0; you may not use this file except in compliance with the Elastic License
 * 2.0.
 */

import { getNewRule } from '../../objects/rule';
import {
  HOST_RISK_HEADER_COLIMN,
  USER_RISK_HEADER_COLIMN,
  HOST_RISK_COLUMN,
  USER_RISK_COLUMN,
  ACTION_COLUMN,
  ALERTS_COUNT,
} from '../../screens/alerts';
import { ENRICHED_DATA_ROW } from '../../screens/alerts_details';

import { createRule } from '../../tasks/api_calls/rules';
import { cleanKibana, deleteAlertsAndRules } from '../../tasks/common';
import { waitForAlertsToPopulate } from '../../tasks/create_new_rule';
import {
  expandFirstAlert,
  scrollAlertTableColumnIntoView,
  closeAlertFlyout,
} from '../../tasks/alerts';
import { disableExpandableFlyout } from '../../tasks/api_calls/kibana_advanced_settings';

import { login, visit } from '../../tasks/login';

import { ALERTS_URL } from '../../urls/navigation';

describe('Enrichment', { tags: ['@ess', '@serverless'] }, () => {
  before(() => {
    cleanKibana();
<<<<<<< HEAD
    cy.task('esArchiverLoad', 'risk_entities');
=======
    cy.task('esArchiverLoad', { archiveName: 'risk_users' });
>>>>>>> bc72af18
  });

  after(() => {
    cy.task('esArchiverUnload', 'risk_entities');
  });

  describe('Custom query rule', () => {
    beforeEach(() => {
      disableExpandableFlyout();
<<<<<<< HEAD
      cy.task('esArchiverLoad', 'risk_entities');
=======
      cy.task('esArchiverLoad', { archiveName: 'risk_hosts' });
>>>>>>> bc72af18
      deleteAlertsAndRules();
      createRule(getNewRule({ rule_id: 'rule1' }));
      login();
      visit(ALERTS_URL);
      waitForAlertsToPopulate();
    });

    afterEach(() => {
      cy.task('esArchiverUnload', 'risk_entities');
      cy.task('esArchiverUnload', 'risk_hosts_updated');
    });

    it('Should has enrichment fields', function () {
      cy.get(ALERTS_COUNT)
        .invoke('text')
        .should('match', /^[1-9].+$/); // Any number of alerts
      cy.get(HOST_RISK_HEADER_COLIMN).contains('host.risk.calculated_level');
      cy.get(USER_RISK_HEADER_COLIMN).contains('user.risk.calculated_level');
      scrollAlertTableColumnIntoView(HOST_RISK_COLUMN);
      cy.get(HOST_RISK_COLUMN).contains('Low');
      scrollAlertTableColumnIntoView(USER_RISK_COLUMN);
      cy.get(USER_RISK_COLUMN).contains('Low');
      scrollAlertTableColumnIntoView(ACTION_COLUMN);
      expandFirstAlert();
      cy.get(ENRICHED_DATA_ROW).contains('Low');
      cy.get(ENRICHED_DATA_ROW).contains('Current host risk classification');
      cy.get(ENRICHED_DATA_ROW).contains('Critical').should('not.exist');
      cy.get(ENRICHED_DATA_ROW).contains('Original host risk classification').should('not.exist');

      closeAlertFlyout();
<<<<<<< HEAD
      cy.task('esArchiverUnload', 'risk_entities');
      cy.task('esArchiverLoad', 'risk_hosts_updated');
=======
      cy.task('esArchiverUnload', 'risk_hosts');
      cy.task('esArchiverLoad', { archiveName: 'risk_hosts_updated' });
>>>>>>> bc72af18
      expandFirstAlert();
      cy.get(ENRICHED_DATA_ROW).contains('Critical');
      cy.get(ENRICHED_DATA_ROW).contains('Original host risk classification');
    });
  });
});<|MERGE_RESOLUTION|>--- conflicted
+++ resolved
@@ -33,11 +33,7 @@
 describe('Enrichment', { tags: ['@ess', '@serverless'] }, () => {
   before(() => {
     cleanKibana();
-<<<<<<< HEAD
-    cy.task('esArchiverLoad', 'risk_entities');
-=======
-    cy.task('esArchiverLoad', { archiveName: 'risk_users' });
->>>>>>> bc72af18
+    cy.task('esArchiverLoad', { archiveName: 'risk_entities' });
   });
 
   after(() => {
@@ -47,11 +43,8 @@
   describe('Custom query rule', () => {
     beforeEach(() => {
       disableExpandableFlyout();
-<<<<<<< HEAD
-      cy.task('esArchiverLoad', 'risk_entities');
-=======
-      cy.task('esArchiverLoad', { archiveName: 'risk_hosts' });
->>>>>>> bc72af18
+      cy.task('esArchiverLoad', { archiveName: 'risk_entities' });
+
       deleteAlertsAndRules();
       createRule(getNewRule({ rule_id: 'rule1' }));
       login();
@@ -82,13 +75,10 @@
       cy.get(ENRICHED_DATA_ROW).contains('Original host risk classification').should('not.exist');
 
       closeAlertFlyout();
-<<<<<<< HEAD
-      cy.task('esArchiverUnload', 'risk_entities');
-      cy.task('esArchiverLoad', 'risk_hosts_updated');
-=======
-      cy.task('esArchiverUnload', 'risk_hosts');
+
+      cy.task('esArchiverUnload', 'risk_entities');    
       cy.task('esArchiverLoad', { archiveName: 'risk_hosts_updated' });
->>>>>>> bc72af18
+      
       expandFirstAlert();
       cy.get(ENRICHED_DATA_ROW).contains('Critical');
       cy.get(ENRICHED_DATA_ROW).contains('Original host risk classification');
