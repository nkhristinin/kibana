--- conflicted
+++ resolved
@@ -31,15 +31,13 @@
         '--csp.warnLegacyBrowsers=false',
         '--serverless=security',
         '--xpack.encryptedSavedObjects.encryptionKey="abcdefghijklmnopqrstuvwxyz123456"',
-<<<<<<< HEAD
         `--xpack.securitySolution.enableExperimental=${JSON.stringify([
           'riskScoringRoutesEnabled',
-=======
+        ])}`,
         `--xpack.securitySolutionServerless.productTypes=${JSON.stringify([
           { product_line: 'security', product_tier: 'complete' },
           { product_line: 'endpoint', product_tier: 'complete' },
           { product_line: 'cloud', product_tier: 'complete' },
->>>>>>> 150a883f
         ])}`,
       ],
     },
