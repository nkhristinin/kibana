--- conflicted
+++ resolved
@@ -76,11 +76,8 @@
           '--xpack.ruleRegistry.unsafe.legacyMultiTenancy.enabled=true',
           `--xpack.securitySolution.enableExperimental=${JSON.stringify([
             'previewTelemetryUrlEnabled',
-<<<<<<< HEAD
             'riskScoringPersistence',
-=======
             'riskScoringRoutesEnabled',
->>>>>>> c131f41f
           ])}`,
           '--xpack.task_manager.poll_interval=1000',
           `--xpack.actions.preconfigured=${JSON.stringify({
