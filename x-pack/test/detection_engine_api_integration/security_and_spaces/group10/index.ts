--- conflicted
+++ resolved
@@ -37,10 +37,7 @@
     loadTestFile(require.resolve('./throttle'));
     loadTestFile(require.resolve('./ignore_fields'));
     loadTestFile(require.resolve('./migrations'));
-<<<<<<< HEAD
     loadTestFile(require.resolve('./risk_engine_install_resources'));
-=======
     loadTestFile(require.resolve('./risk_engine'));
->>>>>>> c131f41f
   });
 };