--- conflicted
+++ resolved
@@ -20,11 +20,7 @@
 
   describe('check metricbeat Dashboard', function () {
     before(async function () {
-<<<<<<< HEAD
-      await esArchiver.load('../integration-test/test/es_archives/metricbeat');
-=======
       await esArchiver.load(ARCHIVE);
->>>>>>> 37728f52
 
       // this navigateToActualURL takes the place of navigating to the dashboard landing page,
       // filtering on the dashboard name, selecting it, setting the timepicker, and going to full screen
@@ -54,11 +50,7 @@
     });
 
     after(async function () {
-<<<<<<< HEAD
-      await esArchiver.unload('../integration-test/test/es_archives/metricbeat');
-=======
       await esArchiver.unload(ARCHIVE);
->>>>>>> 37728f52
     });
 
     it('[Metricbeat System] Overview ECS should match snapshot', async function () {
