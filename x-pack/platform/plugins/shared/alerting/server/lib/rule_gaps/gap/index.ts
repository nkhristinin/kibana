--- conflicted
+++ resolved
@@ -36,14 +36,9 @@
   private _inProgressIntervals: Interval[];
   private _internalFields?: InternalFields;
   private _timestamp?: string;
-<<<<<<< HEAD
-  private _ruleId?: string;
-=======
   readonly ruleId: string;
->>>>>>> 2545c4fc
 
   constructor({
-    ruleId,
     timestamp,
     range,
     filledIntervals = [],
@@ -60,13 +55,7 @@
     if (timestamp) {
       this._timestamp = timestamp;
     }
-<<<<<<< HEAD
-    if (ruleId) {
-      this._ruleId = ruleId;
-    }
-=======
     this.ruleId = ruleId;
->>>>>>> 2545c4fc
   }
 
   public fillGap(interval: Interval): void {
@@ -143,10 +132,6 @@
     }
   }
 
-  public get ruleId() {
-    return this._ruleId;
-  }
-
   public resetInProgressIntervals(): void {
     this._inProgressIntervals = [];
   }
