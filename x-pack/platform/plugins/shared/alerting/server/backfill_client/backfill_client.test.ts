/*
 * Copyright Elasticsearch B.V. and/or licensed to Elasticsearch B.V. under one
 * or more contributor license agreements. Licensed under the Elastic License
 * 2.0; you may not use this file except in compliance with the Elastic License
 * 2.0.
 */

import { adHocRunStatus } from '../../common/constants';
import { loggingSystemMock } from '@kbn/core-logging-server-mocks';
import { SavedObject, SavedObjectsBulkResponse } from '@kbn/core/server';
import { savedObjectsClientMock, savedObjectsRepositoryMock } from '@kbn/core/server/mocks';
import { ScheduleBackfillParam } from '../application/backfill/methods/schedule/types';
import { RuleDomain } from '../application/rule/types';
import { ruleTypeRegistryMock } from '../rule_type_registry.mock';
import { AD_HOC_RUN_SAVED_OBJECT_TYPE, RULE_SAVED_OBJECT_TYPE } from '../saved_objects';
import { BackfillClient } from './backfill_client';
import { AdHocRunSO } from '../data/ad_hoc_run/types';
import { transformAdHocRunToBackfillResult } from '../application/backfill/transforms';
import { RecoveredActionGroup } from '@kbn/alerting-types';
import { auditLoggerMock } from '@kbn/security-plugin/server/audit/mocks';
import { taskManagerMock } from '@kbn/task-manager-plugin/server/mocks';
import { TaskRunnerFactory } from '../task_runner';
import { TaskPriority } from '@kbn/task-manager-plugin/server';
import { UntypedNormalizedRuleType } from '../rule_type_registry';
<<<<<<< HEAD
import { eventLogClientMock, eventLoggerMock } from '@kbn/event-log-plugin/server/mocks';
import { updateGaps } from '../lib/rule_gaps/update/update_gaps';

jest.mock('../lib/rule_gaps/update/update_gaps', () => ({
  updateGaps: jest.fn(),
}));
=======
import { actionsClientMock } from '@kbn/actions-plugin/server/mocks';
import { RawRule, RawRuleAction } from '../types';
>>>>>>> 511f77c2

const logger = loggingSystemMock.create().get();
const taskManagerSetup = taskManagerMock.createSetup();
const taskManagerStart = taskManagerMock.createStart();
const ruleTypeRegistry = ruleTypeRegistryMock.create();
const unsecuredSavedObjectsClient = savedObjectsClientMock.create();
const auditLogger = auditLoggerMock.create();
<<<<<<< HEAD
const eventLogClient = eventLogClientMock.create();
const eventLogger = eventLoggerMock.create();
const internalSavedObjectsRepository = savedObjectsRepositoryMock.create();
=======
const actionsClient = actionsClientMock.create();
>>>>>>> 511f77c2

function getMockData(overwrites: Record<string, unknown> = {}): ScheduleBackfillParam {
  return {
    ruleId: '1',
    start: '2023-11-16T08:00:00.000Z',
    runActions: true,
    ...overwrites,
  };
}

const mockRuleType: jest.Mocked<UntypedNormalizedRuleType> = {
  id: 'myType',
  name: 'Test',
  actionGroups: [
    { id: 'default', name: 'Default' },
    { id: 'custom', name: 'Not the Default' },
  ],
  defaultActionGroupId: 'default',
  minimumLicenseRequired: 'basic',
  isExportable: true,
  recoveryActionGroup: RecoveredActionGroup,
  executor: jest.fn(),
  category: 'test',
  producer: 'alerts',
  validate: {
    params: { validate: (params) => params },
  },
  validLegacyConsumers: [],
  autoRecoverAlerts: false,
};

const MOCK_API_KEY = Buffer.from('123:abc').toString('base64');
function getMockRule(overwrites: Record<string, unknown> = {}): RuleDomain {
  return {
    id: '1',
    actions: [],
    alertTypeId: 'myType',
    apiKey: MOCK_API_KEY,
    apiKeyCreatedByUser: false,
    apiKeyOwner: 'user',
    consumer: 'myApp',
    createdAt: new Date('2019-02-12T21:01:22.479Z'),
    createdBy: 'user',
    enabled: true,
    executionStatus: {
      lastExecutionDate: new Date('2019-02-12T21:01:22.479Z'),
      status: 'pending',
    },
    muteAll: false,
    mutedInstanceIds: [],
    name: 'my rule name',
    notifyWhen: null,
    // @ts-expect-error
    params: {},
    revision: 0,
    schedule: { interval: '12h' },
    scheduledTaskId: 'task-123',
    snoozeSchedule: [],
    tags: ['foo'],
    throttle: null,
    updatedAt: new Date('2019-02-12T21:01:22.479Z'),
    updatedBy: 'user',
    ...overwrites,
  };
}

function getMockAdHocRunAttributes({
  ruleId,
  overwrites,
  omitApiKey = false,
  actions = [],
}: {
  ruleId?: string;
  overwrites?: Record<string, unknown>;
  omitApiKey?: boolean;
  actions?: RawRule['actions'];
} = {}): AdHocRunSO {
  // @ts-expect-error
  return {
    ...(omitApiKey ? {} : { apiKeyId: '123', apiKeyToUse: 'MTIzOmFiYw==' }),
    createdAt: '2024-01-30T00:00:00.000Z',
    duration: '12h',
    enabled: true,
    rule: {
      ...(ruleId ? { id: ruleId } : {}),
      name: 'my rule name',
      tags: ['foo'],
      alertTypeId: 'myType',
      actions,
      params: {},
      apiKeyOwner: 'user',
      apiKeyCreatedByUser: false,
      consumer: 'myApp',
      enabled: true,
      schedule: {
        interval: '12h',
      },
      createdBy: 'user',
      updatedBy: 'user',
      createdAt: '2019-02-12T21:01:22.479Z',
      updatedAt: '2019-02-12T21:01:22.479Z',
      revision: 0,
    },
    spaceId: 'default',
    start: '2023-10-19T15:07:40.011Z',
    status: adHocRunStatus.PENDING,
    schedule: [
      {
        interval: '12h',
        status: adHocRunStatus.PENDING,
        runAt: '2023-10-20T03:07:40.011Z',
      },
      {
        interval: '12h',
        status: adHocRunStatus.PENDING,
        runAt: '2023-10-20T15:07:40.011Z',
      },
    ],
    ...overwrites,
  };
}

function getBulkCreateParam(
  id: string,
  ruleId: string,
  attributes: AdHocRunSO
): SavedObject<AdHocRunSO> {
  return {
    type: 'ad_hoc_rule_run_params',
    id,
    namespaces: ['default'],
    attributes,
    references: [
      {
        id: ruleId,
        name: 'rule',
        type: 'alert',
      },
    ],
    managed: false,
    coreMigrationVersion: '8.8.0',
    updated_at: '2024-02-07T16:05:39.296Z',
    created_at: '2024-02-07T16:05:39.296Z',
    version: 'WzcsMV0=',
  };
}

const mockCreatePointInTimeFinderAsInternalUser = (
  response: {
    saved_objects: Array<{
      id: string;
      type: string;
      attributes: AdHocRunSO;
      references?: Array<{ id: string; name: string; type: string }>;
      version?: string;
    }>;
  } = {
    saved_objects: [
      {
        id: 'abc',
        type: AD_HOC_RUN_SAVED_OBJECT_TYPE,
        attributes: getMockAdHocRunAttributes(),
        references: [{ id: '1', name: 'rule', type: RULE_SAVED_OBJECT_TYPE }],
        version: '1',
      },
    ],
  }
) => {
  unsecuredSavedObjectsClient.createPointInTimeFinder = jest.fn().mockResolvedValue({
    close: jest.fn(),
    find: function* asyncGenerator() {
      yield response;
    },
  });
};

describe('BackfillClient', () => {
  let backfillClient: BackfillClient;
<<<<<<< HEAD
=======
  let isSystemAction: jest.Mock;

>>>>>>> 511f77c2
  beforeAll(() => {
    jest.useFakeTimers().setSystemTime(new Date('2024-01-30T00:00:00.000Z'));
  });

  beforeEach(() => {
    jest.resetAllMocks();
    isSystemAction = jest.fn().mockReturnValue(false);
    actionsClient.isSystemAction.mockImplementation(isSystemAction);

    ruleTypeRegistry.get.mockReturnValue(mockRuleType);
    backfillClient = new BackfillClient({
      logger,
      taskManagerSetup,
      taskManagerStartPromise: Promise.resolve(taskManagerStart),
      taskRunnerFactory: new TaskRunnerFactory(),
    });
  });

  afterAll(() => jest.useRealTimers());

  describe('constructor', () => {
    test('should register backfill task type', async () => {
      expect(taskManagerSetup.registerTaskDefinitions).toHaveBeenCalledWith({
        'ad_hoc_run-backfill': {
          title: 'Alerting Backfill Rule Run',
          priority: TaskPriority.Low,
          createTaskRunner: expect.any(Function),
        },
      });
    });
  });

  describe('bulkQueue()', () => {
    test('should successfully create backfill saved objects and queue backfill tasks', async () => {
      const mockData = [
        getMockData(),
        getMockData({ ruleId: '2', end: '2023-11-17T08:00:00.000Z' }),
      ];
      const rule1 = getMockRule();
      const rule2 = getMockRule({ id: '2' });
      const mockRules = [rule1, rule2];
      ruleTypeRegistry.get.mockReturnValue({ ...mockRuleType, ruleTaskTimeout: '1d' });

      const mockAttributes1 = getMockAdHocRunAttributes({
        overwrites: {
          start: '2023-11-16T08:00:00.000Z',
          end: '2023-11-16T20:00:00.000Z',
          schedule: [
            {
              runAt: '2023-11-16T20:00:00.000Z',
              interval: '12h',
              status: adHocRunStatus.PENDING,
            },
          ],
        },
      });
      const mockAttributes2 = getMockAdHocRunAttributes({
        overwrites: {
          start: '2023-11-16T08:00:00.000Z',
          end: '2023-11-17T08:00:00.000Z',
          schedule: [
            {
              runAt: '2023-11-16T20:00:00.000Z',
              interval: '12h',
              status: adHocRunStatus.PENDING,
            },
            {
              runAt: '2023-11-17T08:00:00.000Z',
              interval: '12h',
              status: adHocRunStatus.PENDING,
            },
          ],
        },
      });
      const bulkCreateResult = {
        saved_objects: [
          getBulkCreateParam('abc', '1', mockAttributes1),
          getBulkCreateParam('def', '2', mockAttributes2),
        ],
      };

      unsecuredSavedObjectsClient.bulkCreate.mockResolvedValueOnce(bulkCreateResult);

      const result = await backfillClient.bulkQueue({
        actionsClient,
        auditLogger,
        params: mockData,
        rules: mockRules,
        ruleTypeRegistry,
        spaceId: 'default',
        unsecuredSavedObjectsClient,
        eventLogClient,
        internalSavedObjectsRepository,
        eventLogger,
      });

      const bulkCreateParams = [
        {
          type: AD_HOC_RUN_SAVED_OBJECT_TYPE,
          attributes: mockAttributes1,
          references: [{ id: rule1.id, name: 'rule', type: RULE_SAVED_OBJECT_TYPE }],
        },
        {
          type: AD_HOC_RUN_SAVED_OBJECT_TYPE,
          attributes: mockAttributes2,
          references: [{ id: rule2.id, name: 'rule', type: RULE_SAVED_OBJECT_TYPE }],
        },
      ];

      expect(unsecuredSavedObjectsClient.bulkCreate).toHaveBeenCalledWith(bulkCreateParams);
      expect(auditLogger.log).toHaveBeenCalledTimes(2);
      expect(auditLogger.log).toHaveBeenNthCalledWith(1, {
        event: {
          action: 'ad_hoc_run_create',
          category: ['database'],
          outcome: 'success',
          type: ['creation'],
        },
        kibana: { saved_object: { id: 'abc', type: 'ad_hoc_run_params' } },
        message: 'User has created ad hoc run for ad_hoc_run_params [id=abc]',
      });
      expect(auditLogger.log).toHaveBeenNthCalledWith(2, {
        event: {
          action: 'ad_hoc_run_create',
          category: ['database'],
          outcome: 'success',
          type: ['creation'],
        },
        kibana: { saved_object: { id: 'def', type: 'ad_hoc_run_params' } },
        message: 'User has created ad hoc run for ad_hoc_run_params [id=def]',
      });
      expect(taskManagerStart.bulkSchedule).toHaveBeenCalledWith([
        {
          id: 'abc',
          taskType: 'ad_hoc_run-backfill',
          state: {},
          timeoutOverride: '1d',
          params: { adHocRunParamsId: 'abc', spaceId: 'default' },
        },
        {
          id: 'def',
          taskType: 'ad_hoc_run-backfill',
          state: {},
          timeoutOverride: '1d',
          params: { adHocRunParamsId: 'def', spaceId: 'default' },
        },
      ]);
      expect(result).toEqual(
        bulkCreateResult.saved_objects.map((so, index) =>
          transformAdHocRunToBackfillResult({
            adHocRunSO: so,
            isSystemAction,
            originalSO: bulkCreateParams?.[index],
          })
        )
      );
    });

    test('should successfully schedule backfill for rule with actions when runActions=true', async () => {
      actionsClient.getBulk.mockResolvedValue([
        {
          id: '987',
          actionTypeId: 'test',
          config: {
            from: 'me@me.com',
            hasAuth: false,
            host: 'hello',
            port: 22,
            secure: null,
            service: null,
          },
          isMissingSecrets: false,
          name: 'email connector',
          isPreconfigured: false,
          isSystemAction: false,
          isDeprecated: false,
        },
      ]);
      const mockData = [
        getMockData(),
        getMockData({ ruleId: '2', end: '2023-11-17T08:00:00.000Z' }),
      ];
      const rule1 = getMockRule({
        actions: [
          {
            group: 'default',
            id: '987',
            actionTypeId: 'test',
            params: {},
            uuid: '123abc',
            frequency: { notifyWhen: 'onActiveAlert', summary: false, throttle: null },
          },
          {
            group: 'default',
            id: '987',
            actionTypeId: 'test',
            params: {},
            uuid: 'xyz987',
            frequency: { notifyWhen: 'onActiveAlert', summary: true, throttle: null },
          },
        ],
      });
      const rule2 = getMockRule({
        id: '2',
        actions: [
          {
            group: 'default',
            id: '987',
            actionTypeId: 'test',
            params: {},
            frequency: { notifyWhen: 'onActiveAlert', summary: false, throttle: null },
          },
        ],
      });
      const mockRules = [rule1, rule2];
      ruleTypeRegistry.get.mockReturnValue({ ...mockRuleType, ruleTaskTimeout: '1d' });

      const mockAttributes1 = getMockAdHocRunAttributes({
        overwrites: {
          start: '2023-11-16T08:00:00.000Z',
          end: '2023-11-16T20:00:00.000Z',
          schedule: [
            {
              runAt: '2023-11-16T20:00:00.000Z',
              interval: '12h',
              status: adHocRunStatus.PENDING,
            },
          ],
        },
        actions: [],
      });
      const mockAttributes2 = getMockAdHocRunAttributes({
        overwrites: {
          start: '2023-11-16T08:00:00.000Z',
          end: '2023-11-17T08:00:00.000Z',
          schedule: [
            {
              runAt: '2023-11-16T20:00:00.000Z',
              interval: '12h',
              status: adHocRunStatus.PENDING,
            },
            {
              runAt: '2023-11-17T08:00:00.000Z',
              interval: '12h',
              status: adHocRunStatus.PENDING,
            },
          ],
        },
      });
      const bulkCreateResult = {
        saved_objects: [
          getBulkCreateParam('abc', '1', mockAttributes1),
          getBulkCreateParam('def', '2', mockAttributes2),
        ],
      };

      unsecuredSavedObjectsClient.bulkCreate.mockResolvedValueOnce(bulkCreateResult);

      const result = await backfillClient.bulkQueue({
        actionsClient,
        auditLogger,
        params: mockData,
        rules: mockRules,
        ruleTypeRegistry,
        spaceId: 'default',
        unsecuredSavedObjectsClient,
      });

      const bulkCreateParams = [
        {
          type: AD_HOC_RUN_SAVED_OBJECT_TYPE,
          attributes: {
            ...mockAttributes1,
            rule: {
              ...mockAttributes1.rule,
              actions: [
                {
                  actionRef: 'action_0',
                  group: 'default',
                  actionTypeId: 'test',
                  params: {},
                  uuid: '123abc',
                  frequency: { notifyWhen: 'onActiveAlert', summary: false, throttle: null },
                } as RawRuleAction,
                {
                  actionRef: 'action_1',
                  group: 'default',
                  actionTypeId: 'test',
                  params: {},
                  uuid: 'xyz987',
                  frequency: { notifyWhen: 'onActiveAlert', summary: true, throttle: null },
                } as RawRuleAction,
              ],
            },
          },
          references: [
            { id: rule1.id, name: 'rule', type: RULE_SAVED_OBJECT_TYPE },
            { id: '987', name: 'action_0', type: 'action' },
            { id: '987', name: 'action_1', type: 'action' },
          ],
        },
        {
          type: AD_HOC_RUN_SAVED_OBJECT_TYPE,
          attributes: {
            ...mockAttributes2,
            rule: {
              ...mockAttributes1.rule,
              actions: [
                {
                  actionRef: 'action_0',
                  group: 'default',
                  actionTypeId: 'test',
                  params: {},
                  frequency: { notifyWhen: 'onActiveAlert', summary: false, throttle: null },
                } as RawRuleAction,
              ],
            },
          },
          references: [
            { id: rule2.id, name: 'rule', type: RULE_SAVED_OBJECT_TYPE },
            { id: '987', name: 'action_0', type: 'action' },
          ],
        },
      ];

      expect(unsecuredSavedObjectsClient.bulkCreate).toHaveBeenCalledWith(bulkCreateParams);
      expect(auditLogger.log).toHaveBeenCalledTimes(2);
      expect(auditLogger.log).toHaveBeenNthCalledWith(1, {
        event: {
          action: 'ad_hoc_run_create',
          category: ['database'],
          outcome: 'success',
          type: ['creation'],
        },
        kibana: { saved_object: { id: 'abc', type: 'ad_hoc_run_params' } },
        message: 'User has created ad hoc run for ad_hoc_run_params [id=abc]',
      });
      expect(auditLogger.log).toHaveBeenNthCalledWith(2, {
        event: {
          action: 'ad_hoc_run_create',
          category: ['database'],
          outcome: 'success',
          type: ['creation'],
        },
        kibana: { saved_object: { id: 'def', type: 'ad_hoc_run_params' } },
        message: 'User has created ad hoc run for ad_hoc_run_params [id=def]',
      });
      expect(taskManagerStart.bulkSchedule).toHaveBeenCalledWith([
        {
          id: 'abc',
          taskType: 'ad_hoc_run-backfill',
          state: {},
          timeoutOverride: '1d',
          params: { adHocRunParamsId: 'abc', spaceId: 'default' },
        },
        {
          id: 'def',
          taskType: 'ad_hoc_run-backfill',
          state: {},
          timeoutOverride: '1d',
          params: { adHocRunParamsId: 'def', spaceId: 'default' },
        },
      ]);
      expect(result).toEqual(
        bulkCreateResult.saved_objects.map((so, index) =>
          transformAdHocRunToBackfillResult({
            adHocRunSO: so,
            isSystemAction,
            originalSO: bulkCreateParams?.[index],
          })
        )
      );
    });

    test('should successfully schedule backfill for rule with rule-level notifyWhen field', async () => {
      actionsClient.getBulk.mockResolvedValue([
        {
          id: '987',
          actionTypeId: 'test',
          config: {
            from: 'me@me.com',
            hasAuth: false,
            host: 'hello',
            port: 22,
            secure: null,
            service: null,
          },
          isMissingSecrets: false,
          name: 'email connector',
          isPreconfigured: false,
          isSystemAction: false,
          isDeprecated: false,
        },
      ]);
      const mockData = [
        getMockData(),
        getMockData({ ruleId: '2', end: '2023-11-17T08:00:00.000Z' }),
      ];
      const rule1 = getMockRule({
        notifyWhen: 'onActiveAlert',
        actions: [
          {
            group: 'default',
            id: '987',
            actionTypeId: 'test',
            params: {},
            uuid: '123abc',
          },
          {
            group: 'default',
            id: '987',
            actionTypeId: 'test',
            params: {},
            uuid: 'xyz987',
          },
        ],
      });
      const rule2 = getMockRule({
        id: '2',
        notifyWhen: 'onActiveAlert',
        actions: [
          {
            group: 'default',
            id: '987',
            actionTypeId: 'test',
            params: {},
          },
        ],
      });
      const mockRules = [rule1, rule2];
      ruleTypeRegistry.get.mockReturnValue({ ...mockRuleType, ruleTaskTimeout: '1d' });

      const mockAttributes1 = getMockAdHocRunAttributes({
        overwrites: {
          start: '2023-11-16T08:00:00.000Z',
          end: '2023-11-16T20:00:00.000Z',
          schedule: [
            {
              runAt: '2023-11-16T20:00:00.000Z',
              interval: '12h',
              status: adHocRunStatus.PENDING,
            },
          ],
        },
        actions: [],
      });
      const mockAttributes2 = getMockAdHocRunAttributes({
        overwrites: {
          start: '2023-11-16T08:00:00.000Z',
          end: '2023-11-17T08:00:00.000Z',
          schedule: [
            {
              runAt: '2023-11-16T20:00:00.000Z',
              interval: '12h',
              status: adHocRunStatus.PENDING,
            },
            {
              runAt: '2023-11-17T08:00:00.000Z',
              interval: '12h',
              status: adHocRunStatus.PENDING,
            },
          ],
        },
      });
      const bulkCreateResult = {
        saved_objects: [
          getBulkCreateParam('abc', '1', mockAttributes1),
          getBulkCreateParam('def', '2', mockAttributes2),
        ],
      };

      unsecuredSavedObjectsClient.bulkCreate.mockResolvedValueOnce(bulkCreateResult);

      const result = await backfillClient.bulkQueue({
        actionsClient,
        auditLogger,
        params: mockData,
        rules: mockRules,
        ruleTypeRegistry,
        spaceId: 'default',
        unsecuredSavedObjectsClient,
      });

      const bulkCreateParams = [
        {
          type: AD_HOC_RUN_SAVED_OBJECT_TYPE,
          attributes: {
            ...mockAttributes1,
            rule: {
              ...mockAttributes1.rule,
              actions: [
                {
                  actionRef: 'action_0',
                  group: 'default',
                  actionTypeId: 'test',
                  params: {},
                  uuid: '123abc',
                  frequency: { notifyWhen: 'onActiveAlert', summary: false, throttle: null },
                } as RawRuleAction,
                {
                  actionRef: 'action_1',
                  group: 'default',
                  actionTypeId: 'test',
                  params: {},
                  uuid: 'xyz987',
                  frequency: { notifyWhen: 'onActiveAlert', summary: false, throttle: null },
                } as RawRuleAction,
              ],
            },
          },
          references: [
            { id: rule1.id, name: 'rule', type: RULE_SAVED_OBJECT_TYPE },
            { id: '987', name: 'action_0', type: 'action' },
            { id: '987', name: 'action_1', type: 'action' },
          ],
        },
        {
          type: AD_HOC_RUN_SAVED_OBJECT_TYPE,
          attributes: {
            ...mockAttributes2,
            rule: {
              ...mockAttributes1.rule,
              actions: [
                {
                  actionRef: 'action_0',
                  group: 'default',
                  actionTypeId: 'test',
                  params: {},
                  frequency: { notifyWhen: 'onActiveAlert', summary: false, throttle: null },
                } as RawRuleAction,
              ],
            },
          },
          references: [
            { id: rule2.id, name: 'rule', type: RULE_SAVED_OBJECT_TYPE },
            { id: '987', name: 'action_0', type: 'action' },
          ],
        },
      ];

      expect(unsecuredSavedObjectsClient.bulkCreate).toHaveBeenCalledWith(bulkCreateParams);
      expect(auditLogger.log).toHaveBeenCalledTimes(2);
      expect(auditLogger.log).toHaveBeenNthCalledWith(1, {
        event: {
          action: 'ad_hoc_run_create',
          category: ['database'],
          outcome: 'success',
          type: ['creation'],
        },
        kibana: { saved_object: { id: 'abc', type: 'ad_hoc_run_params' } },
        message: 'User has created ad hoc run for ad_hoc_run_params [id=abc]',
      });
      expect(auditLogger.log).toHaveBeenNthCalledWith(2, {
        event: {
          action: 'ad_hoc_run_create',
          category: ['database'],
          outcome: 'success',
          type: ['creation'],
        },
        kibana: { saved_object: { id: 'def', type: 'ad_hoc_run_params' } },
        message: 'User has created ad hoc run for ad_hoc_run_params [id=def]',
      });
      expect(taskManagerStart.bulkSchedule).toHaveBeenCalledWith([
        {
          id: 'abc',
          taskType: 'ad_hoc_run-backfill',
          state: {},
          timeoutOverride: '1d',
          params: { adHocRunParamsId: 'abc', spaceId: 'default' },
        },
        {
          id: 'def',
          taskType: 'ad_hoc_run-backfill',
          state: {},
          timeoutOverride: '1d',
          params: { adHocRunParamsId: 'def', spaceId: 'default' },
        },
      ]);
      expect(result).toEqual(
        bulkCreateResult.saved_objects.map((so, index) =>
          transformAdHocRunToBackfillResult({
            adHocRunSO: so,
            isSystemAction,
            originalSO: bulkCreateParams?.[index],
          })
        )
      );
    });

    test('should ignore actions for rule with actions when runActions=false', async () => {
      const mockData = [
        getMockData({ runActions: false }),
        getMockData({ ruleId: '2', end: '2023-11-17T08:00:00.000Z', runActions: false }),
      ];
      const rule1 = getMockRule({
        actions: [
          {
            group: 'default',
            id: '987',
            actionTypeId: 'test',
            params: {},
            uuid: '123abc',
            frequency: { notifyWhen: 'onActiveAlert', summary: false, throttle: null },
          },
          {
            group: 'default',
            id: '987',
            actionTypeId: 'test',
            params: {},
            uuid: 'xyz987',
            frequency: { notifyWhen: 'onActiveAlert', summary: true, throttle: null },
          },
        ],
      });
      const rule2 = getMockRule({
        id: '2',
        actions: [
          {
            group: 'default',
            id: '987',
            actionTypeId: 'test',
            params: {},
            frequency: { notifyWhen: 'onActiveAlert', summary: false, throttle: null },
          },
        ],
      });
      const mockRules = [rule1, rule2];
      ruleTypeRegistry.get.mockReturnValue({ ...mockRuleType, ruleTaskTimeout: '1d' });

      const mockAttributes1 = getMockAdHocRunAttributes({
        overwrites: {
          start: '2023-11-16T08:00:00.000Z',
          end: '2023-11-16T20:00:00.000Z',
          schedule: [
            {
              runAt: '2023-11-16T20:00:00.000Z',
              interval: '12h',
              status: adHocRunStatus.PENDING,
            },
          ],
        },
        actions: [],
      });
      const mockAttributes2 = getMockAdHocRunAttributes({
        overwrites: {
          start: '2023-11-16T08:00:00.000Z',
          end: '2023-11-17T08:00:00.000Z',
          schedule: [
            {
              runAt: '2023-11-16T20:00:00.000Z',
              interval: '12h',
              status: adHocRunStatus.PENDING,
            },
            {
              runAt: '2023-11-17T08:00:00.000Z',
              interval: '12h',
              status: adHocRunStatus.PENDING,
            },
          ],
        },
      });
      const bulkCreateResult = {
        saved_objects: [
          getBulkCreateParam('abc', '1', mockAttributes1),
          getBulkCreateParam('def', '2', mockAttributes2),
        ],
      };

      unsecuredSavedObjectsClient.bulkCreate.mockResolvedValueOnce(bulkCreateResult);

      const result = await backfillClient.bulkQueue({
        actionsClient,
        auditLogger,
        params: mockData,
        rules: mockRules,
        ruleTypeRegistry,
        spaceId: 'default',
        unsecuredSavedObjectsClient,
      });

      const bulkCreateParams = [
        {
          type: AD_HOC_RUN_SAVED_OBJECT_TYPE,
          attributes: mockAttributes1,
          references: [{ id: rule1.id, name: 'rule', type: RULE_SAVED_OBJECT_TYPE }],
        },
        {
          type: AD_HOC_RUN_SAVED_OBJECT_TYPE,
          attributes: mockAttributes2,
          references: [{ id: rule2.id, name: 'rule', type: RULE_SAVED_OBJECT_TYPE }],
        },
      ];

      expect(unsecuredSavedObjectsClient.bulkCreate).toHaveBeenCalledWith(bulkCreateParams);
      expect(auditLogger.log).toHaveBeenCalledTimes(2);
      expect(auditLogger.log).toHaveBeenNthCalledWith(1, {
        event: {
          action: 'ad_hoc_run_create',
          category: ['database'],
          outcome: 'success',
          type: ['creation'],
        },
        kibana: { saved_object: { id: 'abc', type: 'ad_hoc_run_params' } },
        message: 'User has created ad hoc run for ad_hoc_run_params [id=abc]',
      });
      expect(auditLogger.log).toHaveBeenNthCalledWith(2, {
        event: {
          action: 'ad_hoc_run_create',
          category: ['database'],
          outcome: 'success',
          type: ['creation'],
        },
        kibana: { saved_object: { id: 'def', type: 'ad_hoc_run_params' } },
        message: 'User has created ad hoc run for ad_hoc_run_params [id=def]',
      });
      expect(taskManagerStart.bulkSchedule).toHaveBeenCalledWith([
        {
          id: 'abc',
          taskType: 'ad_hoc_run-backfill',
          state: {},
          timeoutOverride: '1d',
          params: { adHocRunParamsId: 'abc', spaceId: 'default' },
        },
        {
          id: 'def',
          taskType: 'ad_hoc_run-backfill',
          state: {},
          timeoutOverride: '1d',
          params: { adHocRunParamsId: 'def', spaceId: 'default' },
        },
      ]);
      expect(result).toEqual(
        bulkCreateResult.saved_objects.map((so, index) =>
          transformAdHocRunToBackfillResult({
            adHocRunSO: so,
            isSystemAction,
            originalSO: bulkCreateParams?.[index],
          })
        )
      );
    });

    test('should successfully schedule backfill for rule with system actions when runActions=true', async () => {
      actionsClient.isSystemAction.mockReturnValueOnce(false);
      actionsClient.isSystemAction.mockReturnValueOnce(true);
      actionsClient.getBulk.mockResolvedValue([
        {
          id: '987',
          actionTypeId: 'test',
          config: {
            from: 'me@me.com',
            hasAuth: false,
            host: 'hello',
            port: 22,
            secure: null,
            service: null,
          },
          isMissingSecrets: false,
          name: 'email connector',
          isPreconfigured: false,
          isSystemAction: false,
          isDeprecated: false,
        },
        {
          id: 'system_456',
          actionTypeId: 'test.system',
          name: 'System action: .cases',
          config: {},
          isDeprecated: false,
          isMissingSecrets: false,
          isPreconfigured: false,
          isSystemAction: true,
        },
      ]);
      const mockData = [getMockData()];
      const rule = getMockRule({
        actions: [
          {
            group: 'default',
            id: '987',
            actionTypeId: 'test',
            params: {},
            uuid: '123abc',
            frequency: { notifyWhen: 'onActiveAlert', summary: false, throttle: null },
          },
        ],
        systemActions: [
          {
            id: 'system_456',
            actionTypeId: 'test.system',
            params: {},
            uuid: 'aaaaaa',
          },
        ],
      });
      const mockRules = [rule];
      ruleTypeRegistry.get.mockReturnValue({ ...mockRuleType, ruleTaskTimeout: '1d' });

      const mockAttributes = getMockAdHocRunAttributes({
        overwrites: {
          start: '2023-11-16T08:00:00.000Z',
          end: '2023-11-16T20:00:00.000Z',
          schedule: [
            {
              runAt: '2023-11-16T20:00:00.000Z',
              interval: '12h',
              status: adHocRunStatus.PENDING,
            },
          ],
        },
        actions: [],
      });

      const bulkCreateResult = {
        saved_objects: [getBulkCreateParam('abc', '1', mockAttributes)],
      };

      unsecuredSavedObjectsClient.bulkCreate.mockResolvedValueOnce(bulkCreateResult);

      const result = await backfillClient.bulkQueue({
        actionsClient,
        auditLogger,
        params: mockData,
        rules: mockRules,
        ruleTypeRegistry,
        spaceId: 'default',
        unsecuredSavedObjectsClient,
      });

      const bulkCreateParams = [
        {
          type: AD_HOC_RUN_SAVED_OBJECT_TYPE,
          attributes: {
            ...mockAttributes,
            rule: {
              ...mockAttributes.rule,
              actions: [
                {
                  actionRef: 'action_0',
                  group: 'default',
                  actionTypeId: 'test',
                  params: {},
                  uuid: '123abc',
                  frequency: { notifyWhen: 'onActiveAlert', summary: false, throttle: null },
                } as RawRuleAction,
                {
                  actionRef: 'system_action:system_456',
                  actionTypeId: 'test.system',
                  params: {},
                  uuid: 'aaaaaa',
                } as RawRuleAction,
              ],
            },
          },
          references: [
            { id: rule.id, name: 'rule', type: RULE_SAVED_OBJECT_TYPE },
            { id: '987', name: 'action_0', type: 'action' },
          ],
        },
      ];

      expect(unsecuredSavedObjectsClient.bulkCreate).toHaveBeenCalledWith(bulkCreateParams);
      expect(auditLogger.log).toHaveBeenCalledTimes(1);
      expect(auditLogger.log).toHaveBeenNthCalledWith(1, {
        event: {
          action: 'ad_hoc_run_create',
          category: ['database'],
          outcome: 'success',
          type: ['creation'],
        },
        kibana: { saved_object: { id: 'abc', type: 'ad_hoc_run_params' } },
        message: 'User has created ad hoc run for ad_hoc_run_params [id=abc]',
      });
      expect(taskManagerStart.bulkSchedule).toHaveBeenCalledWith([
        {
          id: 'abc',
          taskType: 'ad_hoc_run-backfill',
          state: {},
          timeoutOverride: '1d',
          params: { adHocRunParamsId: 'abc', spaceId: 'default' },
        },
      ]);
      expect(result).toEqual(
        bulkCreateResult.saved_objects.map((so, index) =>
          transformAdHocRunToBackfillResult({
            adHocRunSO: so,
            isSystemAction,
            originalSO: bulkCreateParams?.[index],
          })
        )
      );
    });

    test('should schedule backfill for rule with unsupported actions and return warning', async () => {
      actionsClient.getBulk.mockResolvedValue([
        {
          id: '987',
          actionTypeId: 'test',
          config: {
            from: 'me@me.com',
            hasAuth: false,
            host: 'hello',
            port: 22,
            secure: null,
            service: null,
          },
          isMissingSecrets: false,
          name: 'email connector',
          isPreconfigured: false,
          isSystemAction: false,
          isDeprecated: false,
        },
      ]);
      const mockData = [
        getMockData(),
        getMockData({ ruleId: '2', end: '2023-11-17T08:00:00.000Z' }),
      ];
      const rule1 = getMockRule({
        actions: [
          {
            group: 'default',
            id: '987',
            actionTypeId: 'test',
            params: {},
            uuid: '123abc',
            frequency: { notifyWhen: 'onActiveAlert', summary: false, throttle: null },
          },
          {
            group: 'default',
            id: '987',
            actionTypeId: 'test',
            params: {},
            uuid: 'xyz987',
            frequency: { notifyWhen: 'onThrottleInterval', summary: true, throttle: '1h' },
          },
        ],
      });
      const rule2 = getMockRule({
        id: '2',
        actions: [
          {
            group: 'default',
            id: '987',
            actionTypeId: 'test',
            params: {},
            frequency: { notifyWhen: 'onActiveAlert', summary: false, throttle: null },
          },
        ],
      });
      const mockRules = [rule1, rule2];
      ruleTypeRegistry.get.mockReturnValue({ ...mockRuleType, ruleTaskTimeout: '1d' });

      const mockAttributes1 = getMockAdHocRunAttributes({
        overwrites: {
          start: '2023-11-16T08:00:00.000Z',
          end: '2023-11-16T20:00:00.000Z',
          schedule: [
            {
              runAt: '2023-11-16T20:00:00.000Z',
              interval: '12h',
              status: adHocRunStatus.PENDING,
            },
          ],
        },
        actions: [],
      });
      const mockAttributes2 = getMockAdHocRunAttributes({
        overwrites: {
          start: '2023-11-16T08:00:00.000Z',
          end: '2023-11-17T08:00:00.000Z',
          schedule: [
            {
              runAt: '2023-11-16T20:00:00.000Z',
              interval: '12h',
              status: adHocRunStatus.PENDING,
            },
            {
              runAt: '2023-11-17T08:00:00.000Z',
              interval: '12h',
              status: adHocRunStatus.PENDING,
            },
          ],
        },
      });
      const bulkCreateResult = {
        saved_objects: [
          getBulkCreateParam('abc', '1', mockAttributes1),
          getBulkCreateParam('def', '2', mockAttributes2),
        ],
      };

      unsecuredSavedObjectsClient.bulkCreate.mockResolvedValueOnce(bulkCreateResult);

      const result = await backfillClient.bulkQueue({
        actionsClient,
        auditLogger,
        params: mockData,
        rules: mockRules,
        ruleTypeRegistry,
        spaceId: 'default',
        unsecuredSavedObjectsClient,
      });

      const bulkCreateParams = [
        {
          type: AD_HOC_RUN_SAVED_OBJECT_TYPE,
          attributes: {
            ...mockAttributes1,
            rule: {
              ...mockAttributes1.rule,
              actions: [
                {
                  actionRef: 'action_0',
                  group: 'default',
                  actionTypeId: 'test',
                  params: {},
                  uuid: '123abc',
                  frequency: { notifyWhen: 'onActiveAlert', summary: false, throttle: null },
                } as RawRuleAction,
              ],
            },
          },
          references: [
            { id: rule1.id, name: 'rule', type: RULE_SAVED_OBJECT_TYPE },
            { id: '987', name: 'action_0', type: 'action' },
          ],
        },
        {
          type: AD_HOC_RUN_SAVED_OBJECT_TYPE,
          attributes: {
            ...mockAttributes2,
            rule: {
              ...mockAttributes1.rule,
              actions: [
                {
                  actionRef: 'action_0',
                  group: 'default',
                  actionTypeId: 'test',
                  params: {},
                  frequency: { notifyWhen: 'onActiveAlert', summary: false, throttle: null },
                } as RawRuleAction,
              ],
            },
          },
          references: [
            { id: rule2.id, name: 'rule', type: RULE_SAVED_OBJECT_TYPE },
            { id: '987', name: 'action_0', type: 'action' },
          ],
        },
      ];

      expect(unsecuredSavedObjectsClient.bulkCreate).toHaveBeenCalledWith(bulkCreateParams);
      expect(auditLogger.log).toHaveBeenCalledTimes(2);
      expect(auditLogger.log).toHaveBeenNthCalledWith(1, {
        event: {
          action: 'ad_hoc_run_create',
          category: ['database'],
          outcome: 'success',
          type: ['creation'],
        },
        kibana: { saved_object: { id: 'abc', type: 'ad_hoc_run_params' } },
        message: 'User has created ad hoc run for ad_hoc_run_params [id=abc]',
      });
      expect(auditLogger.log).toHaveBeenNthCalledWith(2, {
        event: {
          action: 'ad_hoc_run_create',
          category: ['database'],
          outcome: 'success',
          type: ['creation'],
        },
        kibana: { saved_object: { id: 'def', type: 'ad_hoc_run_params' } },
        message: 'User has created ad hoc run for ad_hoc_run_params [id=def]',
      });
      expect(taskManagerStart.bulkSchedule).toHaveBeenCalledWith([
        {
          id: 'abc',
          taskType: 'ad_hoc_run-backfill',
          state: {},
          timeoutOverride: '1d',
          params: { adHocRunParamsId: 'abc', spaceId: 'default' },
        },
        {
          id: 'def',
          taskType: 'ad_hoc_run-backfill',
          state: {},
          timeoutOverride: '1d',
          params: { adHocRunParamsId: 'def', spaceId: 'default' },
        },
      ]);
      expect(result).toEqual([
        {
          ...transformAdHocRunToBackfillResult({
            adHocRunSO: bulkCreateResult.saved_objects[0],
            isSystemAction,
            originalSO: bulkCreateParams?.[0],
          }),
          warnings: [
            'Rule has actions that are not supported for backfill. Those actions will be skipped.',
          ],
        },
        transformAdHocRunToBackfillResult({
          adHocRunSO: bulkCreateResult.saved_objects[1],
          isSystemAction,
          originalSO: bulkCreateParams?.[1],
        }),
      ]);
    });

    test('should schedule backfill for rule with unsupported rule-level notifyWhen field and return warning', async () => {
      actionsClient.getBulk.mockResolvedValue([
        {
          id: '987',
          actionTypeId: 'test',
          config: {
            from: 'me@me.com',
            hasAuth: false,
            host: 'hello',
            port: 22,
            secure: null,
            service: null,
          },
          isMissingSecrets: false,
          name: 'email connector',
          isPreconfigured: false,
          isSystemAction: false,
          isDeprecated: false,
        },
      ]);
      const mockData = [
        getMockData(),
        getMockData({ ruleId: '2', end: '2023-11-17T08:00:00.000Z' }),
      ];
      const rule1 = getMockRule({
        notifyWhen: 'onThrottleInterval',
        throttle: '12h',
        actions: [
          {
            group: 'default',
            id: '987',
            actionTypeId: 'test',
            params: {},
            uuid: '123abc',
          },
          {
            group: 'default',
            id: '987',
            actionTypeId: 'test',
            params: {},
            uuid: 'xyz987',
          },
        ],
      });
      const rule2 = getMockRule({
        id: '2',
        notifyWhen: 'onThrottleInterval',
        throttle: '12h',
        actions: [
          {
            group: 'default',
            id: '987',
            actionTypeId: 'test',
            params: {},
          },
        ],
      });
      const mockRules = [rule1, rule2];
      ruleTypeRegistry.get.mockReturnValue({ ...mockRuleType, ruleTaskTimeout: '1d' });

      const mockAttributes1 = getMockAdHocRunAttributes({
        overwrites: {
          start: '2023-11-16T08:00:00.000Z',
          end: '2023-11-16T20:00:00.000Z',
          schedule: [
            {
              runAt: '2023-11-16T20:00:00.000Z',
              interval: '12h',
              status: adHocRunStatus.PENDING,
            },
          ],
        },
        actions: [],
      });
      const mockAttributes2 = getMockAdHocRunAttributes({
        overwrites: {
          start: '2023-11-16T08:00:00.000Z',
          end: '2023-11-17T08:00:00.000Z',
          schedule: [
            {
              runAt: '2023-11-16T20:00:00.000Z',
              interval: '12h',
              status: adHocRunStatus.PENDING,
            },
            {
              runAt: '2023-11-17T08:00:00.000Z',
              interval: '12h',
              status: adHocRunStatus.PENDING,
            },
          ],
        },
      });
      const bulkCreateResult = {
        saved_objects: [
          getBulkCreateParam('abc', '1', mockAttributes1),
          getBulkCreateParam('def', '2', mockAttributes2),
        ],
      };

      unsecuredSavedObjectsClient.bulkCreate.mockResolvedValueOnce(bulkCreateResult);

      const result = await backfillClient.bulkQueue({
        actionsClient,
        auditLogger,
        params: mockData,
        rules: mockRules,
        ruleTypeRegistry,
        spaceId: 'default',
        unsecuredSavedObjectsClient,
      });

      const bulkCreateParams = [
        {
          type: AD_HOC_RUN_SAVED_OBJECT_TYPE,
          attributes: {
            ...mockAttributes1,
            rule: {
              ...mockAttributes1.rule,
              actions: [],
            },
          },
          references: [{ id: rule1.id, name: 'rule', type: RULE_SAVED_OBJECT_TYPE }],
        },
        {
          type: AD_HOC_RUN_SAVED_OBJECT_TYPE,
          attributes: {
            ...mockAttributes2,
            rule: {
              ...mockAttributes1.rule,
              actions: [],
            },
          },
          references: [{ id: rule2.id, name: 'rule', type: RULE_SAVED_OBJECT_TYPE }],
        },
      ];

      expect(unsecuredSavedObjectsClient.bulkCreate).toHaveBeenCalledWith(bulkCreateParams);
      expect(auditLogger.log).toHaveBeenCalledTimes(2);
      expect(auditLogger.log).toHaveBeenNthCalledWith(1, {
        event: {
          action: 'ad_hoc_run_create',
          category: ['database'],
          outcome: 'success',
          type: ['creation'],
        },
        kibana: { saved_object: { id: 'abc', type: 'ad_hoc_run_params' } },
        message: 'User has created ad hoc run for ad_hoc_run_params [id=abc]',
      });
      expect(auditLogger.log).toHaveBeenNthCalledWith(2, {
        event: {
          action: 'ad_hoc_run_create',
          category: ['database'],
          outcome: 'success',
          type: ['creation'],
        },
        kibana: { saved_object: { id: 'def', type: 'ad_hoc_run_params' } },
        message: 'User has created ad hoc run for ad_hoc_run_params [id=def]',
      });
      expect(taskManagerStart.bulkSchedule).toHaveBeenCalledWith([
        {
          id: 'abc',
          taskType: 'ad_hoc_run-backfill',
          state: {},
          timeoutOverride: '1d',
          params: { adHocRunParamsId: 'abc', spaceId: 'default' },
        },
        {
          id: 'def',
          taskType: 'ad_hoc_run-backfill',
          state: {},
          timeoutOverride: '1d',
          params: { adHocRunParamsId: 'def', spaceId: 'default' },
        },
      ]);
      expect(result).toEqual([
        {
          ...transformAdHocRunToBackfillResult({
            adHocRunSO: bulkCreateResult.saved_objects[0],
            isSystemAction,
            originalSO: bulkCreateParams?.[0],
          }),
          warnings: [
            'Rule has actions that are not supported for backfill. Those actions will be skipped.',
          ],
        },
        {
          ...transformAdHocRunToBackfillResult({
            adHocRunSO: bulkCreateResult.saved_objects[1],
            isSystemAction,
            originalSO: bulkCreateParams?.[1],
          }),
          warnings: [
            'Rule has actions that are not supported for backfill. Those actions will be skipped.',
          ],
        },
      ]);
    });

    test('should successfully create multiple backfill saved objects for a single rule', async () => {
      const mockData = [getMockData(), getMockData({ end: '2023-11-17T08:00:00.000Z' })];
      const rule1 = getMockRule();
      const mockRules = [rule1];

      const mockAttributes1 = getMockAdHocRunAttributes({
        overwrites: {
          start: '2023-11-16T08:00:00.000Z',
          end: '2023-11-16T20:00:00.000Z',
          schedule: [
            {
              runAt: '2023-11-16T20:00:00.000Z',
              interval: '12h',
              status: adHocRunStatus.PENDING,
            },
          ],
        },
      });
      const mockAttributes2 = getMockAdHocRunAttributes({
        overwrites: {
          start: '2023-11-16T08:00:00.000Z',
          end: '2023-11-17T08:00:00.000Z',
          schedule: [
            {
              runAt: '2023-11-16T20:00:00.000Z',
              interval: '12h',
              status: adHocRunStatus.PENDING,
            },
            {
              runAt: '2023-11-17T08:00:00.000Z',
              interval: '12h',
              status: adHocRunStatus.PENDING,
            },
          ],
        },
      });
      const bulkCreateResult = {
        saved_objects: [
          getBulkCreateParam('abc', '1', mockAttributes1),
          getBulkCreateParam('def', '1', mockAttributes2),
        ],
      };

      unsecuredSavedObjectsClient.bulkCreate.mockResolvedValueOnce(bulkCreateResult);

      const result = await backfillClient.bulkQueue({
        actionsClient,
        auditLogger,
        params: mockData,
        rules: mockRules,
        ruleTypeRegistry,
        spaceId: 'default',
        unsecuredSavedObjectsClient,
        eventLogClient,
        internalSavedObjectsRepository,
        eventLogger,
      });

      const bulkCreateParams = [
        {
          type: AD_HOC_RUN_SAVED_OBJECT_TYPE,
          attributes: mockAttributes1,
          references: [{ id: rule1.id, name: 'rule', type: RULE_SAVED_OBJECT_TYPE }],
        },
        {
          type: AD_HOC_RUN_SAVED_OBJECT_TYPE,
          attributes: mockAttributes2,
          references: [{ id: rule1.id, name: 'rule', type: RULE_SAVED_OBJECT_TYPE }],
        },
      ];

      expect(unsecuredSavedObjectsClient.bulkCreate).toHaveBeenCalledWith(bulkCreateParams);
      expect(auditLogger.log).toHaveBeenCalledTimes(2);
      expect(auditLogger.log).toHaveBeenNthCalledWith(1, {
        event: {
          action: 'ad_hoc_run_create',
          category: ['database'],
          outcome: 'success',
          type: ['creation'],
        },
        kibana: { saved_object: { id: 'abc', type: 'ad_hoc_run_params' } },
        message: 'User has created ad hoc run for ad_hoc_run_params [id=abc]',
      });
      expect(auditLogger.log).toHaveBeenNthCalledWith(2, {
        event: {
          action: 'ad_hoc_run_create',
          category: ['database'],
          outcome: 'success',
          type: ['creation'],
        },
        kibana: { saved_object: { id: 'def', type: 'ad_hoc_run_params' } },
        message: 'User has created ad hoc run for ad_hoc_run_params [id=def]',
      });
      expect(taskManagerStart.bulkSchedule).toHaveBeenCalledWith([
        {
          id: 'abc',
          taskType: 'ad_hoc_run-backfill',
          state: {},
          params: { adHocRunParamsId: 'abc', spaceId: 'default' },
        },
        {
          id: 'def',
          taskType: 'ad_hoc_run-backfill',
          state: {},
          params: { adHocRunParamsId: 'def', spaceId: 'default' },
        },
      ]);
      expect(result).toEqual(
        bulkCreateResult.saved_objects.map((so, index) =>
          transformAdHocRunToBackfillResult({
            adHocRunSO: so,
            isSystemAction,
            originalSO: bulkCreateParams?.[index],
          })
        )
      );
    });

    test('should log warning if no rule found for backfill job', async () => {
      const mockData = [
        getMockData(),
        getMockData({ ruleId: '2', end: '2023-11-17T08:00:00.000Z' }),
      ];
      const rule1 = getMockRule();
      const mockRules = [rule1];

      const mockAttributes1 = getMockAdHocRunAttributes({
        overwrites: {
          start: '2023-11-16T08:00:00.000Z',
          end: '2023-11-16T20:00:00.000Z',
          schedule: [
            {
              runAt: '2023-11-16T20:00:00.000Z',
              interval: '12h',
              status: adHocRunStatus.PENDING,
            },
          ],
        },
      });

      const bulkCreateResult = {
        saved_objects: [getBulkCreateParam('abc', '1', mockAttributes1)],
      };

      unsecuredSavedObjectsClient.bulkCreate.mockResolvedValueOnce(bulkCreateResult);

      const result = await backfillClient.bulkQueue({
        actionsClient,
        auditLogger,
        params: mockData,
        rules: mockRules,
        ruleTypeRegistry,
        spaceId: 'default',
        unsecuredSavedObjectsClient,
        eventLogClient,
        internalSavedObjectsRepository,
        eventLogger,
      });

      const bulkCreateParams = [
        {
          type: AD_HOC_RUN_SAVED_OBJECT_TYPE,
          attributes: mockAttributes1,
          references: [{ id: rule1.id, name: 'rule', type: RULE_SAVED_OBJECT_TYPE }],
        },
      ];
      expect(unsecuredSavedObjectsClient.bulkCreate).toHaveBeenCalledWith(bulkCreateParams);
      expect(auditLogger.log).toHaveBeenCalledTimes(1);
      expect(auditLogger.log).toHaveBeenNthCalledWith(1, {
        event: {
          action: 'ad_hoc_run_create',
          category: ['database'],
          outcome: 'success',
          type: ['creation'],
        },
        kibana: { saved_object: { id: 'abc', type: 'ad_hoc_run_params' } },
        message: 'User has created ad hoc run for ad_hoc_run_params [id=abc]',
      });
      expect(logger.warn).toHaveBeenCalledWith(
        `Error for ruleId 2 - not scheduling backfill for {\"ruleId\":\"2\",\"start\":\"2023-11-16T08:00:00.000Z\",\"runActions\":true,\"end\":\"2023-11-17T08:00:00.000Z\"}`
      );
      expect(taskManagerStart.bulkSchedule).toHaveBeenCalledWith([
        {
          id: 'abc',
          taskType: 'ad_hoc_run-backfill',
          state: {},
          params: { adHocRunParamsId: 'abc', spaceId: 'default' },
        },
      ]);
      expect(result).toEqual([
        ...bulkCreateResult.saved_objects.map((so, index) =>
          transformAdHocRunToBackfillResult({
            adHocRunSO: so,
            isSystemAction,
            originalSO: bulkCreateParams?.[index],
          })
        ),
        {
          error: {
            message: 'Saved object [alert/2] not found',
            rule: { id: '2' },
          },
        },
      ]);
    });

    test('should return backfill result or error message for each backfill param', async () => {
      ruleTypeRegistry.get.mockReturnValueOnce({
        id: 'myType',
        name: 'Test',
        actionGroups: [
          { id: 'default', name: 'Default' },
          { id: 'custom', name: 'Not the Default' },
        ],
        defaultActionGroupId: 'default',
        minimumLicenseRequired: 'basic',
        isExportable: true,
        recoveryActionGroup: RecoveredActionGroup,
        async executor() {
          return { state: {} };
        },
        category: 'test',
        producer: 'alerts',
        validate: {
          params: { validate: (params) => params },
        },
        validLegacyConsumers: [],
        autoRecoverAlerts: true,
      });
      const mockData = [
        getMockData(), // this should return error due to unsupported rule type
        getMockData(), // this should succeed
        getMockData({ ruleId: '2', end: '2023-11-16T10:00:00.000Z' }), // this should return rule not found error
        getMockData({ ruleId: '3', end: '2023-11-16T12:00:00.000Z' }), // this should succeed
        getMockData({ end: '2023-11-16T09:00:00.000Z' }), // this should succeed
        getMockData({ ruleId: '4' }), // this should return error from saved objects client bulk create
        getMockData({ ruleId: '5' }), // this should succeed
        getMockData({ ruleId: '6' }), // this should return error due to disabled rule
        getMockData({ ruleId: '7' }), // this should return error due to null api key
      ];
      const rule1 = getMockRule({ id: '1' });
      const rule3 = getMockRule({ id: '3' });
      const rule4 = getMockRule({ id: '4' });
      const rule5 = getMockRule({ id: '5' });
      const rule6 = getMockRule({ id: '6', enabled: false });
      const rule7 = getMockRule({ id: '7', apiKey: null });
      const mockRules = [rule1, rule3, rule4, rule5, rule6, rule7];

      const mockAttributes = getMockAdHocRunAttributes();

      const bulkCreateResult = {
        saved_objects: [
          getBulkCreateParam('abc', '1', mockAttributes),
          getBulkCreateParam('def', '3', mockAttributes),
          getBulkCreateParam('ghi', '1', mockAttributes),
          {
            type: 'ad_hoc_rule_run_params',
            error: {
              error: 'my error',
              message: 'Unable to create',
            },
          },
          getBulkCreateParam('jkl', '5', mockAttributes),
        ],
      };

      unsecuredSavedObjectsClient.bulkCreate.mockResolvedValueOnce(
        bulkCreateResult as SavedObjectsBulkResponse<AdHocRunSO>
      );
      const result = await backfillClient.bulkQueue({
        actionsClient,
        auditLogger,
        params: mockData,
        rules: mockRules,
        ruleTypeRegistry,
        spaceId: 'default',
        unsecuredSavedObjectsClient,
        eventLogClient,
        internalSavedObjectsRepository,
        eventLogger,
      });
      expect(auditLogger.log).toHaveBeenCalledTimes(5);
      expect(auditLogger.log).toHaveBeenNthCalledWith(1, {
        event: {
          action: 'ad_hoc_run_create',
          category: ['database'],
          outcome: 'success',
          type: ['creation'],
        },
        kibana: { saved_object: { id: 'abc', type: 'ad_hoc_run_params' } },
        message: 'User has created ad hoc run for ad_hoc_run_params [id=abc]',
      });
      expect(auditLogger.log).toHaveBeenNthCalledWith(2, {
        event: {
          action: 'ad_hoc_run_create',
          category: ['database'],
          outcome: 'success',
          type: ['creation'],
        },
        kibana: { saved_object: { id: 'def', type: 'ad_hoc_run_params' } },
        message: 'User has created ad hoc run for ad_hoc_run_params [id=def]',
      });
      expect(auditLogger.log).toHaveBeenNthCalledWith(3, {
        event: {
          action: 'ad_hoc_run_create',
          category: ['database'],
          outcome: 'success',
          type: ['creation'],
        },
        kibana: { saved_object: { id: 'ghi', type: 'ad_hoc_run_params' } },
        message: 'User has created ad hoc run for ad_hoc_run_params [id=ghi]',
      });
      expect(auditLogger.log).toHaveBeenNthCalledWith(4, {
        error: { code: 'Error', message: 'Unable to create' },
        event: {
          action: 'ad_hoc_run_create',
          category: ['database'],
          outcome: 'failure',
          type: ['creation'],
        },
        kibana: {},
        message: 'Failed attempt to create ad hoc run for an ad hoc run',
      });
      expect(auditLogger.log).toHaveBeenNthCalledWith(5, {
        event: {
          action: 'ad_hoc_run_create',
          category: ['database'],
          outcome: 'success',
          type: ['creation'],
        },
        kibana: { saved_object: { id: 'jkl', type: 'ad_hoc_run_params' } },
        message: 'User has created ad hoc run for ad_hoc_run_params [id=jkl]',
      });

      expect(taskManagerStart.bulkSchedule).toHaveBeenCalledWith([
        {
          id: 'abc',
          taskType: 'ad_hoc_run-backfill',
          state: {},
          params: { adHocRunParamsId: 'abc', spaceId: 'default' },
        },
        {
          id: 'def',
          taskType: 'ad_hoc_run-backfill',
          state: {},
          params: { adHocRunParamsId: 'def', spaceId: 'default' },
        },
        {
          id: 'ghi',
          taskType: 'ad_hoc_run-backfill',
          state: {},
          params: { adHocRunParamsId: 'ghi', spaceId: 'default' },
        },
        {
          id: 'jkl',
          taskType: 'ad_hoc_run-backfill',
          state: {},
          params: { adHocRunParamsId: 'jkl', spaceId: 'default' },
        },
      ]);

      expect(result).toEqual([
        {
          error: {
            message: 'Rule type "myType" for rule 1 is not supported',
            rule: { id: '1', name: 'my rule name' },
          },
        },
        {
          id: 'abc',
          ...getMockAdHocRunAttributes({ ruleId: '1', omitApiKey: true }),
        },
        {
          error: {
            message: 'Saved object [alert/2] not found',
            rule: { id: '2' },
          },
        },
        {
          id: 'def',
          ...getMockAdHocRunAttributes({ ruleId: '3', omitApiKey: true }),
        },
        {
          id: 'ghi',
          ...getMockAdHocRunAttributes({ ruleId: '1', omitApiKey: true }),
        },
        {
          error: {
            message: 'Unable to create',
            rule: { id: '4', name: 'my rule name' },
          },
        },
        {
          id: 'jkl',
          ...getMockAdHocRunAttributes({ ruleId: '5', omitApiKey: true }),
        },
        {
          error: {
            message: 'Rule 6 is disabled',
            rule: { id: '6', name: 'my rule name' },
          },
        },
        {
          error: {
            message: 'Rule 7 has no API key',
            rule: { id: '7', name: 'my rule name' },
          },
        },
      ]);
    });

    test('should skip calling bulkCreate if no rules found for any backfill job', async () => {
      const mockData = [
        getMockData(), // this should succeed
        getMockData({ ruleId: '2', end: '2023-11-16T10:00:00.000Z' }), // this should return rule not found error
        getMockData({ ruleId: '3', end: '2023-11-16T12:00:00.000Z' }), // this should succeed
        getMockData({ end: '2023-11-16T09:00:00.000Z' }), // this should succeed
        getMockData({ ruleId: '4' }), // this should return error from saved objects client bulk create
        getMockData({ ruleId: '5' }), // this should succeed
      ];

      const result = await backfillClient.bulkQueue({
        actionsClient,
        auditLogger,
        params: mockData,
        rules: [],
        ruleTypeRegistry,
        spaceId: 'default',
        unsecuredSavedObjectsClient,
        eventLogClient,
        internalSavedObjectsRepository,
        eventLogger,
      });

      expect(unsecuredSavedObjectsClient.bulkCreate).not.toHaveBeenCalled();
      expect(auditLogger.log).not.toHaveBeenCalled();
      expect(taskManagerStart.bulkSchedule).not.toHaveBeenCalled();
      expect(result).toEqual([
        {
          error: {
            message: 'Saved object [alert/1] not found',
            rule: { id: '1' },
          },
        },
        {
          error: {
            message: 'Saved object [alert/2] not found',
            rule: { id: '2' },
          },
        },
        {
          error: {
            message: 'Saved object [alert/3] not found',
            rule: { id: '3' },
          },
        },
        {
          error: {
            message: 'Saved object [alert/1] not found',
            rule: { id: '1' },
          },
        },
        {
          error: {
            message: 'Saved object [alert/4] not found',
            rule: { id: '4' },
          },
        },
        {
          error: {
            message: 'Saved object [alert/5] not found',
            rule: { id: '5' },
          },
        },
      ]);
    });

    test('should skip calling bulkSchedule if no SOs were successfully created', async () => {
      ruleTypeRegistry.get.mockReturnValueOnce({
        id: 'myType',
        name: 'Test',
        actionGroups: [
          { id: 'default', name: 'Default' },
          { id: 'custom', name: 'Not the Default' },
        ],
        defaultActionGroupId: 'default',
        minimumLicenseRequired: 'basic',
        isExportable: true,
        recoveryActionGroup: RecoveredActionGroup,
        async executor() {
          return { state: {} };
        },
        category: 'test',
        producer: 'alerts',
        validate: {
          params: { validate: (params) => params },
        },
        validLegacyConsumers: [],
        autoRecoverAlerts: true,
      });
      const mockData = [
        getMockData(), // this should return error due to unsupported rule type
        getMockData({ ruleId: '2', end: '2023-11-16T10:00:00.000Z' }), // this should return rule not found error
        getMockData({ ruleId: '4' }), // this should return error from saved objects client bulk create
        getMockData({ ruleId: '6' }), // this should return error due to disabled rule
        getMockData({ ruleId: '7' }), // this should return error due to null api key
      ];
      const rule1 = getMockRule();
      const rule4 = getMockRule({ id: '4' });
      const rule6 = getMockRule({ id: '6', enabled: false });
      const rule7 = getMockRule({ id: '7', apiKey: null });
      const mockRules = [rule1, rule4, rule6, rule7];

      const bulkCreateResult = {
        saved_objects: [
          {
            type: 'ad_hoc_rule_run_params',
            error: {
              error: 'my error',
              message: 'Unable to create',
            },
          },
        ],
      };

      unsecuredSavedObjectsClient.bulkCreate.mockResolvedValueOnce(
        bulkCreateResult as SavedObjectsBulkResponse<AdHocRunSO>
      );
      const result = await backfillClient.bulkQueue({
        actionsClient,
        params: mockData,
        rules: mockRules,
        ruleTypeRegistry,
        spaceId: 'default',
        unsecuredSavedObjectsClient,
        eventLogClient,
        internalSavedObjectsRepository,
        eventLogger,
      });

      expect(taskManagerStart.bulkSchedule).not.toHaveBeenCalled();

      expect(result).toEqual([
        {
          error: {
            message: 'Rule type "myType" for rule 1 is not supported',
            rule: { id: '1', name: 'my rule name' },
          },
        },
        {
          error: {
            message: 'Saved object [alert/2] not found',
            rule: { id: '2' },
          },
        },
        {
          error: {
            message: 'Unable to create',
            rule: { id: '4', name: 'my rule name' },
          },
        },
        {
          error: {
            message: 'Rule 6 is disabled',
            rule: { id: '6', name: 'my rule name' },
          },
        },
        {
          error: {
            message: 'Rule 7 has no API key',
            rule: { id: '7', name: 'my rule name' },
          },
        },
      ]);
    });

    test('should call updateGaps with correct params for each backfill', async () => {
      const mockData = [getMockData(), getMockData({ ruleId: '2' })];
      const rule1 = getMockRule();
      const rule2 = getMockRule({ id: '2' });
      const mockRules = [rule1, rule2];

      const mockAttributes = getMockAdHocRunAttributes();
      const bulkCreateResult = {
        saved_objects: [
          getBulkCreateParam('abc', '1', mockAttributes),
          getBulkCreateParam('def', '2', mockAttributes),
        ],
      };

      unsecuredSavedObjectsClient.bulkCreate.mockResolvedValueOnce(bulkCreateResult);

      await backfillClient.bulkQueue({
        auditLogger,
        params: mockData,
        rules: mockRules,
        ruleTypeRegistry,
        spaceId: 'default',
        unsecuredSavedObjectsClient,
        eventLogClient,
        internalSavedObjectsRepository,
        eventLogger,
      });

      expect(updateGaps).toHaveBeenCalledTimes(2);
      expect(updateGaps).toHaveBeenNthCalledWith(1, {
        backfillSchedule: mockAttributes.schedule,
        ruleId: '1',
        start: new Date(mockAttributes.start),
        end: new Date(),
        eventLogger,
        eventLogClient,
        savedObjectsRepository: internalSavedObjectsRepository,
        logger,
        backfillClient,
      });
      expect(updateGaps).toHaveBeenNthCalledWith(2, {
        backfillSchedule: mockAttributes.schedule,
        ruleId: '2',
        start: new Date(mockAttributes.start),
        end: new Date(),
        eventLogger,
        eventLogClient,
        savedObjectsRepository: internalSavedObjectsRepository,
        logger,
        backfillClient,
      });
    });

    test('should handle updateGaps errors gracefully', async () => {
      const mockData = [getMockData()];
      const rule1 = getMockRule();
      const mockRules = [rule1];

      const mockAttributes = getMockAdHocRunAttributes();
      const bulkCreateResult = {
        saved_objects: [getBulkCreateParam('abc', '1', mockAttributes)],
      };

      unsecuredSavedObjectsClient.bulkCreate.mockResolvedValueOnce(bulkCreateResult);
      (updateGaps as jest.Mock).mockRejectedValueOnce(new Error('Failed to update gaps'));

      await backfillClient.bulkQueue({
        auditLogger,
        params: mockData,
        rules: mockRules,
        ruleTypeRegistry,
        spaceId: 'default',
        unsecuredSavedObjectsClient,
        eventLogClient,
        internalSavedObjectsRepository,
        eventLogger,
      });

      expect(logger.warn).toHaveBeenCalledWith('Error updating gaps for backfill jobs: abc');
    });

    test('should call updateGaps with end date from backfill param if provided', async () => {
      const endDate = '2024-02-01T00:00:00.000Z';
      const mockData = [getMockData({ end: endDate })];
      const rule1 = getMockRule();
      const mockRules = [rule1];

      const mockAttributes = getMockAdHocRunAttributes({
        overwrites: { end: endDate },
      });
      const bulkCreateResult = {
        saved_objects: [getBulkCreateParam('abc', '1', mockAttributes)],
      };

      unsecuredSavedObjectsClient.bulkCreate.mockResolvedValueOnce(bulkCreateResult);

      await backfillClient.bulkQueue({
        auditLogger,
        params: mockData,
        rules: mockRules,
        ruleTypeRegistry,
        spaceId: 'default',
        unsecuredSavedObjectsClient,
        eventLogClient,
        internalSavedObjectsRepository,
        eventLogger,
      });

      expect(updateGaps).toHaveBeenCalledWith({
        backfillSchedule: mockAttributes.schedule,
        ruleId: '1',
        start: new Date(mockAttributes.start),
        end: new Date(endDate),
        eventLogger,
        eventLogClient,
        savedObjectsRepository: internalSavedObjectsRepository,
        logger,
        backfillClient,
      });
    });
  });

  describe('deleteBackfillForRules()', () => {
    test('should successfully delete backfill for single rule', async () => {
      mockCreatePointInTimeFinderAsInternalUser();
      unsecuredSavedObjectsClient.bulkDelete.mockResolvedValueOnce({
        statuses: [{ id: 'abc', type: AD_HOC_RUN_SAVED_OBJECT_TYPE, success: true }],
      });
      taskManagerStart.bulkRemove.mockResolvedValueOnce({
        statuses: [{ id: 'abc', type: 'task', success: true }],
      });
      await backfillClient.deleteBackfillForRules({
        ruleIds: ['1'],
        namespace: 'default',
        unsecuredSavedObjectsClient,
      });

      expect(unsecuredSavedObjectsClient.createPointInTimeFinder).toHaveBeenCalledWith({
        type: AD_HOC_RUN_SAVED_OBJECT_TYPE,
        perPage: 100,
        hasReference: [{ id: '1', type: RULE_SAVED_OBJECT_TYPE }],
        namespaces: ['default'],
      });
      expect(unsecuredSavedObjectsClient.bulkDelete).toHaveBeenCalledWith([
        { id: 'abc', type: AD_HOC_RUN_SAVED_OBJECT_TYPE },
      ]);
      expect(taskManagerStart.bulkRemove).toHaveBeenCalledWith(['abc']);
      expect(logger.warn).not.toHaveBeenCalled();
    });

    test('should successfully delete multiple backfill for single rule', async () => {
      mockCreatePointInTimeFinderAsInternalUser({
        saved_objects: [
          {
            id: 'abc',
            type: AD_HOC_RUN_SAVED_OBJECT_TYPE,
            attributes: getMockAdHocRunAttributes(),
          },
          {
            id: 'def',
            type: AD_HOC_RUN_SAVED_OBJECT_TYPE,
            attributes: getMockAdHocRunAttributes(),
          },
        ],
      });
      unsecuredSavedObjectsClient.bulkDelete.mockResolvedValueOnce({
        statuses: [
          { id: 'abc', type: AD_HOC_RUN_SAVED_OBJECT_TYPE, success: true },
          { id: 'def', type: AD_HOC_RUN_SAVED_OBJECT_TYPE, success: true },
        ],
      });
      taskManagerStart.bulkRemove.mockResolvedValueOnce({
        statuses: [
          { id: 'abc', type: 'task', success: true },
          { id: 'def', type: 'task', success: true },
        ],
      });
      await backfillClient.deleteBackfillForRules({
        ruleIds: ['1'],
        unsecuredSavedObjectsClient,
      });

      expect(unsecuredSavedObjectsClient.createPointInTimeFinder).toHaveBeenCalledWith({
        type: AD_HOC_RUN_SAVED_OBJECT_TYPE,
        perPage: 100,
        hasReference: [{ id: '1', type: RULE_SAVED_OBJECT_TYPE }],
      });
      expect(unsecuredSavedObjectsClient.bulkDelete).toHaveBeenCalledWith([
        { id: 'abc', type: AD_HOC_RUN_SAVED_OBJECT_TYPE },
        { id: 'def', type: AD_HOC_RUN_SAVED_OBJECT_TYPE },
      ]);
      expect(taskManagerStart.bulkRemove).toHaveBeenCalledWith(['abc', 'def']);
      expect(logger.warn).not.toHaveBeenCalled();
    });

    test('should successfully delete backfill for multiple rules', async () => {
      mockCreatePointInTimeFinderAsInternalUser({
        saved_objects: [
          {
            id: 'abc',
            type: AD_HOC_RUN_SAVED_OBJECT_TYPE,
            attributes: getMockAdHocRunAttributes(),
          },
          {
            id: 'def',
            type: AD_HOC_RUN_SAVED_OBJECT_TYPE,
            attributes: getMockAdHocRunAttributes(),
          },
        ],
      });
      unsecuredSavedObjectsClient.bulkDelete.mockResolvedValueOnce({
        statuses: [
          { id: 'abc', type: AD_HOC_RUN_SAVED_OBJECT_TYPE, success: true },
          { id: 'def', type: AD_HOC_RUN_SAVED_OBJECT_TYPE, success: true },
        ],
      });
      taskManagerStart.bulkRemove.mockResolvedValueOnce({
        statuses: [
          { id: 'abc', type: 'task', success: true },
          { id: 'def', type: 'task', success: true },
        ],
      });
      await backfillClient.deleteBackfillForRules({
        ruleIds: ['1', '2', '3'],
        namespace: 'default',
        unsecuredSavedObjectsClient,
      });

      expect(unsecuredSavedObjectsClient.createPointInTimeFinder).toHaveBeenCalledWith({
        type: AD_HOC_RUN_SAVED_OBJECT_TYPE,
        perPage: 100,
        hasReference: [
          { id: '1', type: RULE_SAVED_OBJECT_TYPE },
          { id: '2', type: RULE_SAVED_OBJECT_TYPE },
          { id: '3', type: RULE_SAVED_OBJECT_TYPE },
        ],
        namespaces: ['default'],
      });
      expect(unsecuredSavedObjectsClient.bulkDelete).toHaveBeenCalledWith([
        { id: 'abc', type: AD_HOC_RUN_SAVED_OBJECT_TYPE },
        { id: 'def', type: AD_HOC_RUN_SAVED_OBJECT_TYPE },
      ]);
      expect(taskManagerStart.bulkRemove).toHaveBeenCalledWith(['abc', 'def']);
      expect(logger.warn).not.toHaveBeenCalled();
    });

    test('should not delete backfill if none found to delete', async () => {
      mockCreatePointInTimeFinderAsInternalUser({ saved_objects: [] });
      await backfillClient.deleteBackfillForRules({
        ruleIds: ['1', '2', '3'],
        namespace: 'default',
        unsecuredSavedObjectsClient,
      });

      expect(unsecuredSavedObjectsClient.createPointInTimeFinder).toHaveBeenCalledWith({
        type: AD_HOC_RUN_SAVED_OBJECT_TYPE,
        perPage: 100,
        hasReference: [
          { id: '1', type: RULE_SAVED_OBJECT_TYPE },
          { id: '2', type: RULE_SAVED_OBJECT_TYPE },
          { id: '3', type: RULE_SAVED_OBJECT_TYPE },
        ],
        namespaces: ['default'],
      });
      expect(unsecuredSavedObjectsClient.bulkDelete).not.toHaveBeenCalled();
      expect(taskManagerStart.bulkRemove).not.toHaveBeenCalled();
    });

    test('should handle errors from createPointInTimeFinder', async () => {
      unsecuredSavedObjectsClient.createPointInTimeFinder = jest
        .fn()
        .mockRejectedValueOnce(new Error('error!'));

      await backfillClient.deleteBackfillForRules({
        ruleIds: ['1', '2', '3'],
        namespace: 'default',
        unsecuredSavedObjectsClient,
      });

      expect(unsecuredSavedObjectsClient.bulkDelete).not.toHaveBeenCalled();
      expect(taskManagerStart.bulkRemove).not.toHaveBeenCalled();
      expect(logger.warn).toHaveBeenCalledWith(
        `Error deleting backfill jobs for rule IDs: 1,2,3 - error!`
      );
    });

    test('should handle errors from bulkDelete', async () => {
      mockCreatePointInTimeFinderAsInternalUser();
      unsecuredSavedObjectsClient.bulkDelete.mockRejectedValueOnce(new Error('delete error!'));

      await backfillClient.deleteBackfillForRules({
        ruleIds: ['1', '2', '3'],
        namespace: 'default',
        unsecuredSavedObjectsClient,
      });

      expect(logger.warn).toHaveBeenCalledWith(
        `Error deleting backfill jobs for rule IDs: 1,2,3 - delete error!`
      );

      expect(unsecuredSavedObjectsClient.bulkDelete).toHaveBeenCalledWith([
        { id: 'abc', type: AD_HOC_RUN_SAVED_OBJECT_TYPE },
      ]);
      expect(taskManagerStart.bulkRemove).not.toHaveBeenCalled();
    });

    test('should handle errors from bulkRemove', async () => {
      mockCreatePointInTimeFinderAsInternalUser();
      unsecuredSavedObjectsClient.bulkDelete.mockResolvedValueOnce({
        statuses: [{ id: 'abc', type: AD_HOC_RUN_SAVED_OBJECT_TYPE, success: true }],
      });
      taskManagerStart.bulkRemove.mockRejectedValueOnce(new Error('delete task error!'));

      await backfillClient.deleteBackfillForRules({
        ruleIds: ['1', '2', '3'],
        namespace: 'default',
        unsecuredSavedObjectsClient,
      });

      expect(logger.warn).toHaveBeenCalledWith(
        `Error deleting backfill jobs for rule IDs: 1,2,3 - delete task error!`
      );

      expect(unsecuredSavedObjectsClient.bulkDelete).toHaveBeenCalledWith([
        { id: 'abc', type: AD_HOC_RUN_SAVED_OBJECT_TYPE },
      ]);
      expect(taskManagerStart.bulkRemove).toHaveBeenCalledWith(['abc']);
    });

    test('should handle individual errors from bulkDelete', async () => {
      mockCreatePointInTimeFinderAsInternalUser({
        saved_objects: [
          {
            id: 'abc',
            type: AD_HOC_RUN_SAVED_OBJECT_TYPE,
            attributes: getMockAdHocRunAttributes(),
          },
          {
            id: 'def',
            type: AD_HOC_RUN_SAVED_OBJECT_TYPE,
            attributes: getMockAdHocRunAttributes(),
          },
        ],
      });
      unsecuredSavedObjectsClient.bulkDelete.mockResolvedValueOnce({
        statuses: [
          { id: 'abc', type: AD_HOC_RUN_SAVED_OBJECT_TYPE, success: true },
          {
            id: 'def',
            type: AD_HOC_RUN_SAVED_OBJECT_TYPE,
            success: false,
            error: { error: 'Error', message: 'delete failed', statusCode: 409 },
          },
        ],
      });
      taskManagerStart.bulkRemove.mockResolvedValueOnce({
        statuses: [{ id: 'abc', type: 'task', success: true }],
      });

      await backfillClient.deleteBackfillForRules({
        ruleIds: ['1', '2', '3'],
        namespace: 'default',
        unsecuredSavedObjectsClient,
      });

      expect(unsecuredSavedObjectsClient.bulkDelete).toHaveBeenCalledWith([
        { id: 'abc', type: AD_HOC_RUN_SAVED_OBJECT_TYPE },
        { id: 'def', type: AD_HOC_RUN_SAVED_OBJECT_TYPE },
      ]);
      expect(taskManagerStart.bulkRemove).toHaveBeenCalledWith(['abc']);

      expect(logger.warn).toHaveBeenCalledWith(
        `Error deleting backfill jobs with IDs: def with errors: delete failed - jobs and associated task were not deleted.`
      );
    });

    test('should handle individual errors from bulkRemove', async () => {
      mockCreatePointInTimeFinderAsInternalUser({
        saved_objects: [
          {
            id: 'abc',
            type: AD_HOC_RUN_SAVED_OBJECT_TYPE,
            attributes: getMockAdHocRunAttributes(),
          },
          {
            id: 'def',
            type: AD_HOC_RUN_SAVED_OBJECT_TYPE,
            attributes: getMockAdHocRunAttributes(),
          },
        ],
      });
      unsecuredSavedObjectsClient.bulkDelete.mockResolvedValueOnce({
        statuses: [
          { id: 'abc', type: AD_HOC_RUN_SAVED_OBJECT_TYPE, success: true },
          { id: 'def', type: AD_HOC_RUN_SAVED_OBJECT_TYPE, success: true },
        ],
      });
      taskManagerStart.bulkRemove.mockResolvedValueOnce({
        statuses: [
          { id: 'abc', type: 'task', success: true },
          {
            id: 'def',
            type: 'task',
            success: false,
            error: { error: 'Error', message: 'delete failed', statusCode: 409 },
          },
        ],
      });

      await backfillClient.deleteBackfillForRules({
        ruleIds: ['1', '2', '3'],
        namespace: 'default',
        unsecuredSavedObjectsClient,
      });

      expect(unsecuredSavedObjectsClient.bulkDelete).toHaveBeenCalledWith([
        { id: 'abc', type: AD_HOC_RUN_SAVED_OBJECT_TYPE },
        { id: 'def', type: AD_HOC_RUN_SAVED_OBJECT_TYPE },
      ]);
      expect(taskManagerStart.bulkRemove).toHaveBeenCalledWith(['abc', 'def']);

      expect(logger.warn).toHaveBeenCalledWith(
        `Error deleting tasks with IDs: def with errors: delete failed`
      );
    });
  });

  describe('findOverlappingBackfills()', () => {
    test('should find overlapping backfills', async () => {
      const mockSavedObjectsRepository = savedObjectsRepositoryMock.create();
      const mockStart = new Date('2024-01-01T00:00:00.000Z');
      const mockEnd = new Date('2024-01-02T00:00:00.000Z');

      mockCreatePointInTimeFinderAsInternalUser({
        saved_objects: [
          {
            id: 'abc',
            type: AD_HOC_RUN_SAVED_OBJECT_TYPE,
            attributes: getMockAdHocRunAttributes(),
            references: [{ id: '1', name: 'rule', type: RULE_SAVED_OBJECT_TYPE }],
            version: '1',
          },
          {
            id: 'def',
            type: AD_HOC_RUN_SAVED_OBJECT_TYPE,
            attributes: getMockAdHocRunAttributes(),
            references: [{ id: '1', name: 'rule', type: RULE_SAVED_OBJECT_TYPE }],
            version: '1',
          },
        ],
      });

      mockSavedObjectsRepository.createPointInTimeFinder =
        unsecuredSavedObjectsClient.createPointInTimeFinder;

      const result = await backfillClient.findOverlappingBackfills({
        ruleId: '1',
        start: mockStart,
        end: mockEnd,
        savedObjectsRepository: mockSavedObjectsRepository,
      });

      expect(mockSavedObjectsRepository.createPointInTimeFinder).toHaveBeenCalledWith({
        type: AD_HOC_RUN_SAVED_OBJECT_TYPE,
        perPage: 100,
        hasReference: [{ id: '1', type: RULE_SAVED_OBJECT_TYPE }],
        filter: `
        ad_hoc_run_params.attributes.start <= "${mockEnd.toISOString()}" and
        ad_hoc_run_params.attributes.end >= "${mockStart.toISOString()}"
      `,
      });

      expect(result).toHaveLength(2);
      expect('id' in result[0] && result[0].id).toBe('abc');
      expect('id' in result[1] && result[1].id).toBe('def');
    });

    test('should handle errors and close finder', async () => {
      const mockSavedObjectsRepository = savedObjectsRepositoryMock.create();
      const mockStart = new Date('2024-01-01T00:00:00.000Z');
      const mockEnd = new Date('2024-01-02T00:00:00.000Z');

      mockSavedObjectsRepository.createPointInTimeFinder = jest.fn().mockResolvedValue({
        close: jest.fn(),
        find: function* asyncGenerator() {
          throw new Error('Failed to find');
        },
      });

      await expect(
        backfillClient.findOverlappingBackfills({
          ruleId: '1',
          start: mockStart,
          end: mockEnd,
          savedObjectsRepository: mockSavedObjectsRepository,
        })
      ).rejects.toThrow('Failed to find');
    });

    test('should return empty array when no overlapping backfills found', async () => {
      const mockSavedObjectsRepository = savedObjectsRepositoryMock.create();
      const mockStart = new Date('2024-01-01T00:00:00.000Z');
      const mockEnd = new Date('2024-01-02T00:00:00.000Z');

      mockCreatePointInTimeFinderAsInternalUser({ saved_objects: [] });

      mockSavedObjectsRepository.createPointInTimeFinder =
        unsecuredSavedObjectsClient.createPointInTimeFinder;

      const result = await backfillClient.findOverlappingBackfills({
        ruleId: '1',
        start: mockStart,
        end: mockEnd,
        savedObjectsRepository: mockSavedObjectsRepository,
      });

      expect(result).toHaveLength(0);
    });
  });
});<|MERGE_RESOLUTION|>--- conflicted
+++ resolved
@@ -22,17 +22,14 @@
 import { TaskRunnerFactory } from '../task_runner';
 import { TaskPriority } from '@kbn/task-manager-plugin/server';
 import { UntypedNormalizedRuleType } from '../rule_type_registry';
-<<<<<<< HEAD
 import { eventLogClientMock, eventLoggerMock } from '@kbn/event-log-plugin/server/mocks';
 import { updateGaps } from '../lib/rule_gaps/update/update_gaps';
 
 jest.mock('../lib/rule_gaps/update/update_gaps', () => ({
   updateGaps: jest.fn(),
 }));
-=======
 import { actionsClientMock } from '@kbn/actions-plugin/server/mocks';
 import { RawRule, RawRuleAction } from '../types';
->>>>>>> 511f77c2
 
 const logger = loggingSystemMock.create().get();
 const taskManagerSetup = taskManagerMock.createSetup();
@@ -40,13 +37,10 @@
 const ruleTypeRegistry = ruleTypeRegistryMock.create();
 const unsecuredSavedObjectsClient = savedObjectsClientMock.create();
 const auditLogger = auditLoggerMock.create();
-<<<<<<< HEAD
 const eventLogClient = eventLogClientMock.create();
 const eventLogger = eventLoggerMock.create();
 const internalSavedObjectsRepository = savedObjectsRepositoryMock.create();
-=======
 const actionsClient = actionsClientMock.create();
->>>>>>> 511f77c2
 
 function getMockData(overwrites: Record<string, unknown> = {}): ScheduleBackfillParam {
   return {
@@ -225,11 +219,8 @@
 
 describe('BackfillClient', () => {
   let backfillClient: BackfillClient;
-<<<<<<< HEAD
-=======
   let isSystemAction: jest.Mock;
 
->>>>>>> 511f77c2
   beforeAll(() => {
     jest.useFakeTimers().setSystemTime(new Date('2024-01-30T00:00:00.000Z'));
   });
