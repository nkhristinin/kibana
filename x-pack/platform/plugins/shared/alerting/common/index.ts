/*
 * Copyright Elasticsearch B.V. and/or licensed to Elasticsearch B.V. under one
 * or more contributor license agreements. Licensed under the Elastic License
 * 2.0; you may not use this file except in compliance with the Elastic License
 * 2.0.
 */

// TODO: https://github.com/elastic/kibana/issues/110895

export type {
  ActionVariable,
  Rule,
  SanitizedRule,
  RuleTypeParams,
  RuleActionParams,
  RuleActionParam,
  IntervalSchedule,
  RuleActionFrequency,
  AlertsFilterTimeframe,
  AlertsFilter,
  RuleAction,
  RuleSystemAction,
  MappedParamsProperties,
  MappedParams,
  RuleExecutionStatuses,
  RuleLastRunOutcomes,
  RuleExecutionStatus,
  RuleMonitoringHistory,
  RuleMonitoringCalculatedMetrics,
  RuleMonitoringLastRun,
  RuleMonitoring,
  RuleLastRun,
  AlertDelay,
  SanitizedAlertsFilter,
  SanitizedRuleAction,
  AlertsHealth,
  AlertingFrameworkHealth,
  ResolvedSanitizedRule,
  RuleTypeState,
  RuleTypeMetaData,
  RuleAlertData,
  RuleAlertingOutcome,
  RuleActionAlertsFilterProperty,
  RuleActionKey,
  RuleSystemActionKey,
  SanitizedRuleConfig,
  RuleMonitoringLastRunMetrics,
} from './rule';
export {
  RuleExecutionStatusValues,
  RuleLastRunOutcomeValues,
  RuleExecutionStatusErrorReasons,
  RuleExecutionStatusWarningReasons,
  HealthStatus,
  RuleLastRunOutcomeOrderMap,
} from './rule';
export type {
  RulesSettingsModificationMetadata,
  RulesSettingsFlappingProperties,
  RulesSettingsQueryDelayProperties,
  RuleSpecificFlappingProperties,
  RulesSettingsFlapping,
  RulesSettingsQueryDelay,
  RulesSettingsProperties,
  RulesSettings,
} from './rules_settings';
export {
  MIN_LOOK_BACK_WINDOW,
  MAX_LOOK_BACK_WINDOW,
  MIN_STATUS_CHANGE_THRESHOLD,
  MAX_STATUS_CHANGE_THRESHOLD,
  MIN_QUERY_DELAY,
  MAX_QUERY_DELAY,
  RULES_SETTINGS_FEATURE_ID,
  ALL_FLAPPING_SETTINGS_SUB_FEATURE_ID,
  READ_FLAPPING_SETTINGS_SUB_FEATURE_ID,
  ALL_QUERY_DELAY_SETTINGS_SUB_FEATURE_ID,
  READ_QUERY_DELAY_SETTINGS_SUB_FEATURE_ID,
  API_PRIVILEGES,
  RULES_SETTINGS_SAVED_OBJECT_TYPE,
  RULES_SETTINGS_FLAPPING_SAVED_OBJECT_ID,
  RULES_SETTINGS_QUERY_DELAY_SAVED_OBJECT_ID,
  DEFAULT_LOOK_BACK_WINDOW,
  DEFAULT_STATUS_CHANGE_THRESHOLD,
  DEFAULT_QUERY_DELAY,
  DEFAULT_SERVERLESS_QUERY_DELAY,
  DEFAULT_FLAPPING_SETTINGS,
  DISABLE_FLAPPING_SETTINGS,
  DEFAULT_QUERY_DELAY_SETTINGS,
  DEFAULT_SERVERLESS_QUERY_DELAY_SETTINGS,
} from './rules_settings';
export type { RuleType, ActionGroup, ActionGroupIdsOf } from './rule_type';
export { validateBackfillSchedule } from './lib';
export type {
  ThrottledActions,
  LastScheduledActions,
  AlertInstanceMeta,
  AlertInstanceState,
  AlertInstanceContext,
  RawAlertInstance,
  TrackedLifecycleAlertState,
  WrappedLifecycleRuleState,
  RuleTaskState,
  RuleTaskParams,
} from '@kbn/alerting-state-types';
<<<<<<< HEAD
export type { AlertingFrameworkHealth, Flapping } from '@kbn/alerting-types';
export * from './alert_summary';
export * from './builtin_action_groups';
export * from './bulk_edit';
export * from './disabled_action_groups';
export * from './rule_notify_when_type';
export * from './parse_duration';
export * from './execution_log_types';
export * from './rule_snooze_type';
export * from './rrule_type';
export * from './rule_tags_aggregation';
export * from './iso_weekdays';
export * from './saved_objects/rules/mappings';
export * from './rule_circuit_breaker_error_message';
export * from './maintenance_window_scoped_query_error_message';
export * from './action_ref_prefix';
export * from './constants';
=======
export type {
  RuleStatusValues,
  AlertStatusValues,
  ExecutionDuration,
  AlertSummary,
  AlertStatus,
} from './alert_summary';
export type {
  ReservedActionGroups,
  WithoutReservedActionGroups,
  RecoveredActionGroupId,
  DefaultActionGroupId,
} from './builtin_action_groups';
export { getBuiltinActionGroups, RecoveredActionGroup } from './builtin_action_groups';
export type { BulkEditSkipReason, BulkActionSkipResult } from './bulk_edit';
export {
  DisabledActionTypeIdsForActionGroup,
  isActionGroupDisabledForActionTypeId,
} from './disabled_action_groups';
export type { RuleNotifyWhenType } from './rule_notify_when_type';
export {
  validateNotifyWhenType,
  RuleNotifyWhenTypeValues,
  RuleNotifyWhen,
} from './rule_notify_when_type';
export {
  parseDuration,
  formatDuration,
  convertDurationToFrequency,
  getDurationNumberInItsUnit,
  getDurationUnitValue,
  validateDurationSchema,
} from './parse_duration';
export type {
  ExecutionLogSortFields,
  ActionErrorLogSortFields,
  IExecutionLog,
  IExecutionErrors,
  IExecutionErrorsResult,
  IExecutionLogResult,
  IExecutionKPIResult,
} from './execution_log_types';
export {
  executionLogSortableColumns,
  actionErrorLogSortableColumns,
  EMPTY_EXECUTION_KPI_RESULT,
} from './execution_log_types';
export type { RuleSnoozeSchedule, RuleSnooze } from './rule_snooze_type';
export type { RRuleParams, RRuleRecord } from './rrule_type';
export type {
  RuleTagsAggregationOptions,
  RuleTagsAggregationFormattedResult,
  RuleTagsAggregationResult,
} from './rule_tags_aggregation';
export { getRuleTagsAggregation, formatRuleTagsAggregationResult } from './rule_tags_aggregation';
export type { IsoWeekday } from './iso_weekdays';
export { ISO_WEEKDAYS } from './iso_weekdays';
export { alertMappings } from './saved_objects/rules/mappings';
export {
  getRuleCircuitBreakerErrorMessage,
  parseRuleCircuitBreakerErrorMessage,
} from './rule_circuit_breaker_error_message';
export {
  getScopedQueryErrorMessage,
  isScopedQueryError,
} from './maintenance_window_scoped_query_error_message';
export {
  preconfiguredConnectorActionRefPrefix,
  systemConnectorActionRefPrefix,
} from './action_ref_prefix';
>>>>>>> 32fcfffa

export type {
  MaintenanceWindowModificationMetadata,
  DateRange,
  MaintenanceWindowSOProperties,
  MaintenanceWindowSOAttributes,
  MaintenanceWindow,
  MaintenanceWindowCreateBody,
  MaintenanceWindowClientContext,
  MaintenanceWindowDeepLinkIds,
  ScopedQueryAttributes,
} from './maintenance_window';

export {
  MaintenanceWindowStatus,
  MAINTENANCE_WINDOW_SAVED_OBJECT_TYPE,
  MAINTENANCE_WINDOW_FEATURE_ID,
  MAINTENANCE_WINDOW_API_PRIVILEGES,
  MAINTENANCE_WINDOWS_APP_ID,
  MANAGEMENT_APP_ID,
  MAINTENANCE_WINDOW_PATHS,
  MAINTENANCE_WINDOW_DEEP_LINK_IDS,
  MAINTENANCE_WINDOW_DATE_FORMAT,
  MAINTENANCE_WINDOW_DEFAULT_PER_PAGE,
  MAINTENANCE_WINDOW_DEFAULT_TABLE_ACTIVE_PAGE,
} from './maintenance_window';

export {
  mappingFromFieldMap,
  getComponentTemplateFromFieldMap,
  contextToSchemaName,
} from './alert_schema';

export const LEGACY_BASE_ALERT_API_PATH = '/api/alerts';
export const BASE_ALERTING_API_PATH = '/api/alerting';
export const INTERNAL_BASE_ALERTING_API_PATH = '/internal/alerting' as const;
export const INTERNAL_ALERTING_SNOOZE_RULE =
  `${INTERNAL_BASE_ALERTING_API_PATH}/rule/{id}/_snooze` as const;
export const INTERNAL_ALERTING_API_FIND_RULES_PATH =
  `${INTERNAL_BASE_ALERTING_API_PATH}/rules/_find` as const;

export const INTERNAL_ALERTING_API_MAINTENANCE_WINDOW_PATH =
  `${INTERNAL_BASE_ALERTING_API_PATH}/rules/maintenance_window` as const;
export const INTERNAL_ALERTING_API_GET_ACTIVE_MAINTENANCE_WINDOWS_PATH =
  `${INTERNAL_ALERTING_API_MAINTENANCE_WINDOW_PATH}/_active` as const;

export const INTERNAL_ALERTING_BACKFILL_API_PATH =
  `${INTERNAL_BASE_ALERTING_API_PATH}/rules/backfill` as const;
export const INTERNAL_ALERTING_BACKFILL_FIND_API_PATH =
  `${INTERNAL_ALERTING_BACKFILL_API_PATH}/_find` as const;
export const INTERNAL_ALERTING_BACKFILL_SCHEDULE_API_PATH =
  `${INTERNAL_ALERTING_BACKFILL_API_PATH}/_schedule` as const;

export const INTERNAL_ALERTING_GAPS_API_PATH =
  `${INTERNAL_BASE_ALERTING_API_PATH}/rules/gaps` as const;

export const INTERNAL_ALERTING_GAPS_FIND_API_PATH =
  `${INTERNAL_ALERTING_GAPS_API_PATH}/_find` as const;

export const INTERNAL_ALERTING_GAPS_GET_RULES_API_PATH =
  `${INTERNAL_ALERTING_GAPS_API_PATH}/_get_rules` as const;

export const INTERNAL_ALERTING_GAPS_GET_SUMMARY_BY_RULE_IDS_API_PATH =
  `${INTERNAL_ALERTING_GAPS_API_PATH}/_get_gaps_summary_by_rule_ids` as const;

export const INTERNAL_ALERTING_GAPS_FILL_BY_ID_API_PATH =
  `${INTERNAL_ALERTING_GAPS_API_PATH}/_fill_by_id` as const;

export const ALERTING_FEATURE_ID = 'alerts';
export const MONITORING_HISTORY_LIMIT = 200;
export const ENABLE_MAINTENANCE_WINDOWS = true;<|MERGE_RESOLUTION|>--- conflicted
+++ resolved
@@ -103,25 +103,6 @@
   RuleTaskState,
   RuleTaskParams,
 } from '@kbn/alerting-state-types';
-<<<<<<< HEAD
-export type { AlertingFrameworkHealth, Flapping } from '@kbn/alerting-types';
-export * from './alert_summary';
-export * from './builtin_action_groups';
-export * from './bulk_edit';
-export * from './disabled_action_groups';
-export * from './rule_notify_when_type';
-export * from './parse_duration';
-export * from './execution_log_types';
-export * from './rule_snooze_type';
-export * from './rrule_type';
-export * from './rule_tags_aggregation';
-export * from './iso_weekdays';
-export * from './saved_objects/rules/mappings';
-export * from './rule_circuit_breaker_error_message';
-export * from './maintenance_window_scoped_query_error_message';
-export * from './action_ref_prefix';
-export * from './constants';
-=======
 export type {
   RuleStatusValues,
   AlertStatusValues,
@@ -192,7 +173,7 @@
   preconfiguredConnectorActionRefPrefix,
   systemConnectorActionRefPrefix,
 } from './action_ref_prefix';
->>>>>>> 32fcfffa
+export { gapStatus } from './constants';
 
 export type {
   MaintenanceWindowModificationMetadata,
