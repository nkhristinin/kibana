/*
 * Copyright Elasticsearch B.V. and/or licensed to Elasticsearch B.V. under one
 * or more contributor license agreements. Licensed under the Elastic License
 * 2.0; you may not use this file except in compliance with the Elastic License
 * 2.0.
 */

import { Subject } from 'rxjs';
import { bufferTime, filter as rxFilter, concatMap } from 'rxjs';
import { reject, isUndefined, isNumber, pick, isEmpty, get } from 'lodash';
import type { PublicMethodsOf } from '@kbn/utility-types';
import { Logger, ElasticsearchClient } from '@kbn/core/server';
import util from 'util';
import type * as estypes from '@elastic/elasticsearch/lib/api/typesWithBodyKey';
import { fromKueryExpression, toElasticsearchQuery, KueryNode, nodeBuilder } from '@kbn/es-query';
import { BulkResponse, long } from '@elastic/elasticsearch/lib/api/types';
import { IEvent, IValidatedEvent, SAVED_OBJECT_REL_PRIMARY } from '../types';
import {
  AggregateOptionsType,
  FindOptionsType,
  QueryOptionsType,
  FindOptionsSearchAfterType,
} from '../event_log_client';
import { ParsedIndexAlias } from './init';
import { EsNames } from './names';

export const EVENT_BUFFER_TIME = 1000; // milliseconds
export const EVENT_BUFFER_LENGTH = 100;

export type IClusterClientAdapter = PublicMethodsOf<ClusterClientAdapter>;

export interface InternalFields {
  _id: string;
  _index: string;
  _seq_no: number;
  _primary_term: number;
}

export interface Doc {
  index: string;
  body: IEvent;
  internalFields?: InternalFields;
}

type Wait = () => Promise<boolean>;

export interface ConstructorOpts {
  logger: Logger;
  elasticsearchClientPromise: Promise<ElasticsearchClient>;
  esNames: EsNames;
  wait: Wait;
}

export type IValidatedEventInternalDocInfo = IValidatedEvent & {
  _id: estypes.Id;
  _index: estypes.IndexName;
  _seq_no: estypes.SequenceNumber;
  _primary_term: long;
};

export interface QueryEventsBySavedObjectResult {
  page: number;
  per_page: number;
  total: number;
  data: IValidatedEventInternalDocInfo[];
}

interface QueryOptionsEventsBySavedObjectFilter {
  index: string;
  namespace: string | undefined;
  type: string;
  ids: string[];
  legacyIds?: string[];
}

interface QueryOptionsEventsWithAuthFilter {
  index: string;
  namespace: string | undefined;
  type: string;
  ids: string[];
  authFilter: KueryNode;
}

export interface AggregateEventsWithAuthFilter {
  index: string;
  namespaces?: Array<string | undefined>;
  type: string;
  authFilter: KueryNode;
  aggregateOptions: AggregateOptionsType;
  includeSpaceAgnostic?: boolean;
}

export type FindEventsOptionsWithAuthFilter = QueryOptionsEventsWithAuthFilter & {
  findOptions: FindOptionsType;
};

export type FindEventsOptionsBySavedObjectFilter = QueryOptionsEventsBySavedObjectFilter & {
  findOptions: FindOptionsType;
};

export type FindEventsOptionsSearchAfter = QueryOptionsEventsBySavedObjectFilter & {
  findOptions: FindOptionsSearchAfterType;
};

export type AggregateEventsOptionsBySavedObjectFilter = QueryOptionsEventsBySavedObjectFilter & {
  aggregateOptions: AggregateOptionsType;
};

export interface AggregateEventsBySavedObjectResult {
  hits?: estypes.SearchHitsMetadata<unknown>;
  aggregations: Record<string, estypes.AggregationsAggregate> | undefined;
}

type GetQueryBodyWithAuthFilterOpts =
  | (FindEventsOptionsWithAuthFilter & {
      namespaces: AggregateEventsWithAuthFilter['namespaces'];
      includeSpaceAgnostic?: AggregateEventsWithAuthFilter['includeSpaceAgnostic'];
    })
  | AggregateEventsWithAuthFilter;

// eslint-disable-next-line @typescript-eslint/no-explicit-any
type AliasAny = any;

const LEGACY_ID_CUTOFF_VERSION = '8.0.0';

export interface QueryEventsBySavedObjectSearchAfterResult {
  data: IValidatedEventInternalDocInfo[];
  total: number;
  search_after?: estypes.SortResults;
  pit_id?: string;
}

export class ClusterClientAdapter<
  TDoc extends {
    body: AliasAny;
    index: string;
    internalFields?: InternalFields;
  } = Doc
> {
  private readonly logger: Logger;
  private readonly elasticsearchClientPromise: Promise<ElasticsearchClient>;
  private readonly docBuffer$: Subject<TDoc>;
  private readonly wait: Wait;
  private readonly docsBufferedFlushed: Promise<void>;
  private readonly esNames: EsNames;

  constructor(opts: ConstructorOpts) {
    this.logger = opts.logger;
    this.elasticsearchClientPromise = opts.elasticsearchClientPromise;
    this.esNames = opts.esNames;
    this.wait = opts.wait;
    this.docBuffer$ = new Subject<TDoc>();

    // buffer event log docs for time / buffer length, ignore empty
    // buffers, then index the buffered docs; kick things off with a
    // promise on the observable, which we'll wait on in shutdown
    this.docsBufferedFlushed = this.docBuffer$
      .pipe(
        bufferTime(EVENT_BUFFER_TIME, null, EVENT_BUFFER_LENGTH),
        rxFilter((docs) => docs.length > 0),
        concatMap(async (docs) => await this.indexDocuments(docs))
      )
      .toPromise();
  }

  // This will be called at plugin stop() time; the assumption is any plugins
  // depending on the event_log will already be stopped, and so will not be
  // writing more event docs.  We complete the docBuffer$ observable,
  // and wait for the docsBufffered$ observable to complete via it's promise,
  // and so should end up writing all events out that pass through, before
  // Kibana shuts down (cleanly).
  public async shutdown(): Promise<void> {
    this.docBuffer$.complete();
    await this.docsBufferedFlushed;
  }

  public async updateDocuments(docs: Array<Required<TDoc>>): Promise<BulkResponse> {
    const esClient = await this.elasticsearchClientPromise;
    try {
      const bulkBody: Array<Record<string, unknown>> = [];

      for (const doc of docs) {
        if (!doc.internalFields) {
          throw new Error('Internal fields are required');
        }

        bulkBody.push({
          update: {
            _id: doc.internalFields._id,
            _index: doc.internalFields._index,
            if_primary_term: doc.internalFields._primary_term,
            if_seq_no: doc.internalFields._seq_no,
          },
        });
        bulkBody.push({ doc: doc.body });
      }

      const response = await esClient.bulk({
        body: bulkBody,
      });

      if (response.errors) {
        const error = new Error('Error updating some bulk events');
        error.stack +=
          '\n' +
          util.inspect(
            response.items.filter((item) => 'error' in item),
            { depth: null }
          );
        this.logger.error(error);
      }

      return response;
    } catch (e) {
      this.logger.error(
        `error updating events in bulk: "${e.message}"; docs: ${JSON.stringify(docs)}`
      );
      throw e;
    }
  }

  public indexDocument(doc: TDoc): void {
    this.docBuffer$.next(doc);
  }

  async indexDocuments(docs: TDoc[]): Promise<void> {
    // If es initialization failed, don't try to index.
    // Also, don't log here, we log the failure case in plugin startup
    // instead, otherwise we'd be spamming the log (if done here)
    if (!(await this.wait())) {
      this.logger.debug(`Initialization failed, not indexing ${docs.length} documents`);
      return;
    }

    this.logger.debug(`Indexing ${docs.length} documents`);

    const bulkBody: Array<Record<string, unknown>> = [];

    for (const doc of docs) {
      if (doc.body === undefined) continue;

      bulkBody.push({ create: {} });
      bulkBody.push(doc.body);
    }

    try {
      const esClient = await this.elasticsearchClientPromise;
      const response = await esClient.bulk({
        index: this.esNames.dataStream,
        body: bulkBody,
      });

      if (response.errors) {
        const error = new Error('Error writing some bulk events');
        error.stack += '\n' + util.inspect(response.items, { depth: null });
        this.logger.error(error);
      }
    } catch (err) {
      this.logger.error(
        `error writing bulk events: "${err.message}"; docs: ${JSON.stringify(bulkBody)}`
      );
    }
  }

  public async doesIndexTemplateExist(name: string): Promise<boolean> {
    try {
      const esClient = await this.elasticsearchClientPromise;
      const indexTemplateResult = await esClient.indices.existsIndexTemplate({ name });
      return indexTemplateResult as boolean;
    } catch (err) {
      throw new Error(`error checking existence of index template: ${err.message}`);
    }
  }

  public async createIndexTemplate(name: string, template: Record<string, unknown>): Promise<void> {
    this.logger.info(`Installing index template ${name}`);

    try {
      const esClient = await this.elasticsearchClientPromise;
      await esClient.indices.putIndexTemplate({
        name,
        body: template,
        create: true,
      });
    } catch (err) {
      // The error message doesn't have a type attribute we can look to guarantee it's due
      // to the template already existing (only long message) so we'll check ourselves to see
      // if the template now exists. This scenario would happen if you startup multiple Kibana
      // instances at the same time.
      const existsNow = await this.doesIndexTemplateExist(name);
      if (!existsNow) {
        const error = new Error(`error creating index template: ${err.message}`);
        Object.assign(error, { wrapped: err });
        throw error;
      }
    }
  }

  public async updateIndexTemplate(name: string, template: Record<string, unknown>): Promise<void> {
    this.logger.info(`Updating index template ${name}`);

    try {
      const esClient = await this.elasticsearchClientPromise;

      // Simulate the index template to proactively identify any issues with the mappings
      const simulateResponse = await esClient.indices.simulateTemplate({ name, body: template });
      const mappings: estypes.MappingTypeMapping = simulateResponse.template.mappings;

      if (isEmpty(mappings)) {
        throw new Error(
          `No mappings would be generated for ${template.name}, possibly due to failed/misconfigured bootstrapping`
        );
      }
      await esClient.indices.putIndexTemplate({ name, body: template });
    } catch (err) {
      this.logger.error(`Error updating index template ${name}: ${err.message}`);
      throw err;
    }
  }

  public async getExistingLegacyIndexTemplates(
    indexTemplatePattern: string
  ): Promise<estypes.IndicesGetTemplateResponse> {
    try {
      const esClient = await this.elasticsearchClientPromise;
      return await esClient.indices.getTemplate({ name: indexTemplatePattern }, { ignore: [404] });
    } catch (err) {
      throw new Error(`error getting existing legacy index templates: ${err.message}`);
    }
  }

  public async setLegacyIndexTemplateToHidden(
    indexTemplateName: string,
    currentIndexTemplate: estypes.IndicesTemplateMapping
  ): Promise<void> {
    try {
      const esClient = await this.elasticsearchClientPromise;
      await esClient.indices.putTemplate({
        name: indexTemplateName,
        body: {
          ...currentIndexTemplate,
          settings: {
            ...currentIndexTemplate.settings,
            'index.hidden': true,
          },
        },
      });
    } catch (err) {
      throw new Error(
        `error setting existing legacy index template ${indexTemplateName} to hidden: ${err.message}`
      );
    }
  }

  public async getExistingIndices(
    indexPattern: string
  ): Promise<estypes.IndicesGetSettingsResponse> {
    try {
      const esClient = await this.elasticsearchClientPromise;
      return await esClient.indices.getSettings({ index: indexPattern }, { ignore: [404] });
    } catch (err) {
      throw new Error(
        `error getting existing indices matching pattern ${indexPattern}: ${err.message}`
      );
    }
  }

  public async setIndexToHidden(indexName: string): Promise<void> {
    try {
      const esClient = await this.elasticsearchClientPromise;
      await esClient.indices.putSettings({
        index: indexName,
        body: {
          index: { hidden: true },
        },
      });
    } catch (err) {
      throw new Error(`error setting existing index ${indexName} to hidden: ${err.message}`);
    }
  }

  public async getExistingIndexAliases(
    indexPattern: string
  ): Promise<estypes.IndicesGetAliasResponse> {
    try {
      const esClient = await this.elasticsearchClientPromise;
      return await esClient.indices.getAlias({ index: indexPattern }, { ignore: [404] });
    } catch (err) {
      throw new Error(
        `error getting existing index aliases matching pattern ${indexPattern}: ${err.message}`
      );
    }
  }

  public async setIndexAliasToHidden(
    aliasName: string,
    currentAliasData: ParsedIndexAlias[]
  ): Promise<void> {
    try {
      const esClient = await this.elasticsearchClientPromise;
      await esClient.indices.updateAliases({
        body: {
          actions: currentAliasData.map((aliasData) => {
            const existingAliasOptions = pick(aliasData, [
              'is_write_index',
              'filter',
              'index_routing',
              'routing',
              'search_routing',
            ]);
            return {
              add: {
                ...existingAliasOptions,
                index: aliasData.indexName,
                alias: aliasName,
                is_hidden: true,
              },
            };
          }),
        },
      });
    } catch (err) {
      throw new Error(
        `error setting existing index aliases for alias ${aliasName} to is_hidden: ${err.message}`
      );
    }
  }

  public async doesDataStreamExist(name: string): Promise<boolean> {
    try {
      const esClient = await this.elasticsearchClientPromise;
      const body = await esClient.indices.getDataStream({ name, expand_wildcards: 'all' });
      return body.data_streams.length > 0;
    } catch (err) {
      if (err.meta?.statusCode === 404) {
        return false;
      }

      throw new Error(`error checking existance of data stream: ${err.message}`);
    }
  }

  public async createDataStream(name: string): Promise<void> {
    this.logger.info(`Creating datastream ${name}`);
    try {
      const esClient = await this.elasticsearchClientPromise;
      await esClient.indices.createDataStream({ name });
    } catch (err) {
      if (err.body?.error?.type !== 'resource_already_exists_exception') {
        throw new Error(`error creating data stream: ${err.message}`);
      }
    }
  }

  public async updateConcreteIndices(name: string): Promise<void> {
    this.logger.info(`Updating concrete index mappings for ${name}`);
    try {
      const esClient = await this.elasticsearchClientPromise;
      const simulatedIndexMapping = await esClient.indices.simulateIndexTemplate({ name });
      const simulatedMapping = get(simulatedIndexMapping, ['template', 'mappings']);

      if (simulatedMapping != null) {
        await esClient.indices.putMapping({ index: name, body: simulatedMapping });
        this.logger.debug(`Successfully updated concrete index mappings for ${name}`);
      }
    } catch (err) {
      this.logger.error(`Error updating index mappings for ${name}: ${err.message}`);
      throw err;
    }
  }

  public async queryEventsBySavedObjects(
    queryOptions: FindEventsOptionsBySavedObjectFilter
  ): Promise<QueryEventsBySavedObjectResult> {
    const { index, type, ids, findOptions } = queryOptions;
    const { page, per_page: perPage, sort } = findOptions;

    const esClient = await this.elasticsearchClientPromise;

    const query = getQueryBody(
      this.logger,
      queryOptions,
      pick(queryOptions.findOptions, ['start', 'end', 'filter'])
    );

    const body: estypes.SearchRequest['body'] = {
      size: perPage,
      from: (page - 1) * perPage,
      query,
      ...(sort
        ? { sort: sort.map((s) => ({ [s.sort_field]: { order: s.sort_order } })) as estypes.Sort }
        : {}),
    };
    try {
      const {
        hits: { hits, total },
      } = await esClient.search<IValidatedEventInternalDocInfo>({
        index,
        track_total_hits: true,
        seq_no_primary_term: true,
        body,
      });

      return {
        page,
        per_page: perPage,
        total: isNumber(total) ? total : total!.value,
        data: hits.map((hit) => ({
          ...hit._source,
          _id: hit._id!,
          _index: hit._index,
          _seq_no: hit._seq_no!,
          _primary_term: hit._primary_term!,
        })),
      };
    } catch (err) {
      throw new Error(
        `querying for Event Log by for type "${type}" and ids "${ids}" failed with: ${err.message}`
      );
    }
  }

  public async queryEventsByDocumentIds(
    docs: Array<{ _id: string; _index: string }>
  ): Promise<Pick<QueryEventsBySavedObjectResult, 'data'>> {
    const esClient = await this.elasticsearchClientPromise;

    try {
      const response = await esClient.mget<IValidatedEventInternalDocInfo>({
        docs,
      });

      const data = [];

      for (const hit of response.docs) {
        if ('error' in hit) {
          this.logger.error(`Event not found: ${hit._id}, with error: ${hit.error.reason}`);
          continue;
        }
        if (!('found' in hit) || !hit.found) {
          this.logger.error(`Event not found: ${hit._id}`);
          continue;
        }
        data.push({
          ...hit._source,
          _id: hit._id!,
          _index: hit._index,
          _seq_no: hit._seq_no!,
          _primary_term: hit._primary_term!,
        });
      }

      return {
        data,
      };
    } catch (err) {
      throw new Error(`error querying events by document ids: ${err.message}`);
    }
  }

  public async queryEventsWithAuthFilter(
    queryOptions: FindEventsOptionsWithAuthFilter
  ): Promise<QueryEventsBySavedObjectResult> {
    const { index, type, ids, findOptions } = queryOptions;
    const { page, per_page: perPage, sort } = findOptions;

    const esClient = await this.elasticsearchClientPromise;

    const query = getQueryBodyWithAuthFilter(
      this.logger,
      { ...queryOptions, namespaces: [queryOptions.namespace] },
      pick(queryOptions.findOptions, ['start', 'end', 'filter'])
    );

    const body: estypes.SearchRequest['body'] = {
      size: perPage,
      from: (page - 1) * perPage,
      query,
      ...(sort
        ? { sort: sort.map((s) => ({ [s.sort_field]: { order: s.sort_order } })) as estypes.Sort }
        : {}),
    };

    try {
      const {
        hits: { hits, total },
      } = await esClient.search<IValidatedEventInternalDocInfo>({
        index,
        track_total_hits: true,
        body,
        seq_no_primary_term: true,
      });
      return {
        page,
        per_page: perPage,
        total: isNumber(total) ? total : total!.value,
        data: hits.map((hit) => ({
          ...hit._source,
          _id: hit._id!,
          _index: hit._index,
          _seq_no: hit._seq_no!,
          _primary_term: hit._primary_term!,
        })),
      };
    } catch (err) {
      throw new Error(
        `querying for Event Log by for type "${type}" and ids "${ids}" failed with: ${err.message}`
      );
    }
  }

  public async aggregateEventsBySavedObjects(
    queryOptions: AggregateEventsOptionsBySavedObjectFilter
  ): Promise<AggregateEventsBySavedObjectResult> {
    const { index, type, ids, aggregateOptions } = queryOptions;
    const { aggs } = aggregateOptions;

    const esClient = await this.elasticsearchClientPromise;

    const query = getQueryBody(
      this.logger,
      queryOptions,
      pick(queryOptions.aggregateOptions, ['start', 'end', 'filter'])
    );

    const body: estypes.SearchRequest['body'] = {
      size: 0,
      query,
      aggs,
    };

    try {
      const { aggregations, hits } = await esClient.search<IValidatedEvent>({
        index,
        body,
      });
      return {
        aggregations,
        hits,
      };
    } catch (err) {
      throw new Error(
        `querying for Event Log by for type "${type}" and ids "${ids}" failed with: ${err.message}`
      );
    }
  }

  public async aggregateEventsWithAuthFilter(
    queryOptions: AggregateEventsWithAuthFilter
  ): Promise<AggregateEventsBySavedObjectResult> {
    const { index, type, aggregateOptions } = queryOptions;
    const { aggs } = aggregateOptions;

    const esClient = await this.elasticsearchClientPromise;

    const query = getQueryBodyWithAuthFilter(
      this.logger,
      queryOptions,
      pick(queryOptions.aggregateOptions, ['start', 'end', 'filter'])
    );

    const body: estypes.SearchRequest['body'] = {
      size: 0,
      query,
      aggs,
    };
    try {
      const { aggregations, hits } = await esClient.search<IValidatedEvent>({
        index,
        body,
      });
      return {
        aggregations,
        hits,
      };
    } catch (err) {
      this.logger.debug(
        `querying for Event Log by for type "${type}" and auth filter failed with: ${err.message}`
      );
      throw err;
    }
  }

<<<<<<< HEAD
  public async queryEventsBySavedObjectsSearchAfter(
    queryOptions: FindEventsOptionsSearchAfter
  ): Promise<QueryEventsBySavedObjectSearchAfterResult> {
    const { index, type, ids, findOptions } = queryOptions;
    const {
      per_page: perPage,
      sort,
      pit_id: existingPitId,
      search_after: searchAfter,
    } = findOptions;

    const esClient = await this.elasticsearchClientPromise;

    let pitId = existingPitId;
    // Create new PIT if not provided
    if (!pitId) {
      const pitResponse = await esClient.openPointInTime({
        index,
        keep_alive: '1m',
      });
      pitId = pitResponse.id;
    }

    const query = getQueryBody(
      this.logger,
      queryOptions,
      pick(queryOptions.findOptions, ['start', 'end', 'filter'])
    );

    const body: estypes.SearchRequest['body'] = {
      size: perPage,
      query,
      pit: {
        id: pitId,
        keep_alive: '1m',
      },
      ...(sort
        ? { sort: sort.map((s) => ({ [s.sort_field]: { order: s.sort_order } })) as estypes.Sort }
        : { sort: [{ '@timestamp': { order: 'desc' } }, { _id: { order: 'desc' } }] }), // default sort
      ...(searchAfter ? { search_after: searchAfter } : {}),
    };

    try {
      const {
        hits: { hits, total },
      } = await esClient.search<IValidatedEventInternalDocInfo>({
        body,
        track_total_hits: true,
      });

      // Get the sort values from the last hit to use as search_after for next page
      const lastHit = hits[hits.length - 1];
      const nextSearchAfter = lastHit?.sort;

      return {
        data: hits.map((hit) => ({
          ...hit._source,
          _id: hit._id!,
          _index: hit._index,
          _seq_no: hit._seq_no!,
          _primary_term: hit._primary_term!,
        })),
        total: isNumber(total) ? total : total!.value,
        search_after: nextSearchAfter,
        pit_id: pitId,
      };
    } catch (err) {
      try {
        if (pitId) {
          await esClient.closePointInTime({ id: pitId });
        }
      } catch (closeErr) {
        this.logger.error(`Failed to close point in time: ${closeErr.message}`);
      }

      throw new Error(
        `querying for Event Log by for type "${type}" and ids "${ids}" failed with: ${err.message}`
      );
    }
  }

  public async closePointInTime(pitId: string): Promise<void> {
    if (!pitId) return;

    try {
      const esClient = await this.elasticsearchClientPromise;
      await esClient.closePointInTime({ id: pitId });
    } catch (err) {
      this.logger.error(`Failed to close point in time: ${err.message}`);
=======
  public async refreshIndex(): Promise<void> {
    try {
      const esClient = await this.elasticsearchClientPromise;

      await esClient.indices.refresh({
        index: this.esNames.dataStream,
      });
    } catch (err) {
      this.logger.error(`error refreshing index: ${err.message}`);
>>>>>>> c44580f3
      throw err;
    }
  }
}

export function getQueryBodyWithAuthFilter(
  logger: Logger,
  opts: GetQueryBodyWithAuthFilterOpts,
  queryOptions: QueryOptionsType
) {
  const { namespaces, type, authFilter, includeSpaceAgnostic } = opts;
  const { start, end, filter } = queryOptions ?? {};
  const ids = 'ids' in opts ? opts.ids : [];

  const namespaceQuery = (namespaces ?? [undefined]).map((namespace) =>
    getNamespaceQuery(namespace)
  );
  let dslFilterQuery: estypes.QueryDslBoolQuery['filter'];
  try {
    const filterKueryNode = filter ? fromKueryExpression(filter) : null;
    const queryFilter = filterKueryNode
      ? nodeBuilder.and([filterKueryNode, authFilter as KueryNode])
      : authFilter;
    dslFilterQuery = queryFilter ? toElasticsearchQuery(queryFilter) : undefined;
  } catch (err) {
    logger.debug(
      () =>
        `esContext: Invalid kuery syntax for the filter (${filter}) error: ${JSON.stringify({
          message: err.message,
          statusCode: err.statusCode,
        })}`
    );
    throw err;
  }

  const savedObjectsQueryMust: estypes.QueryDslQueryContainer[] = [
    {
      term: {
        'kibana.saved_objects.rel': {
          value: SAVED_OBJECT_REL_PRIMARY,
        },
      },
    },
    {
      term: {
        'kibana.saved_objects.type': {
          value: type,
        },
      },
    },
    {
      bool: {
        ...(includeSpaceAgnostic
          ? {
              should: [
                {
                  bool: {
                    should: namespaceQuery,
                  },
                },
                {
                  match: {
                    ['kibana.saved_objects.space_agnostic']: true,
                  },
                },
              ],
            }
          : { should: namespaceQuery }),
      },
    },
  ];

  const musts: estypes.QueryDslQueryContainer[] = [
    {
      nested: {
        path: 'kibana.saved_objects',
        query: {
          bool: {
            must: reject(savedObjectsQueryMust, isUndefined),
          },
        },
      },
    },
  ];

  if (ids.length) {
    musts.push({
      bool: {
        should: {
          bool: {
            must: [
              {
                nested: {
                  path: 'kibana.saved_objects',
                  query: {
                    bool: {
                      must: [
                        {
                          terms: {
                            // default maximum of 65,536 terms, configurable by index.max_terms_count
                            'kibana.saved_objects.id': ids,
                          },
                        },
                      ],
                    },
                  },
                },
              },
              {
                range: {
                  'kibana.version': {
                    gte: LEGACY_ID_CUTOFF_VERSION,
                  },
                },
              },
            ],
          },
        },
      },
    });
  }

  if (start) {
    musts.push({
      range: {
        '@timestamp': {
          gte: start,
        },
      },
    });
  }
  if (end) {
    musts.push({
      range: {
        '@timestamp': {
          lte: end,
        },
      },
    });
  }

  return {
    bool: {
      ...(dslFilterQuery ? { filter: dslFilterQuery } : {}),
      must: reject(musts, isUndefined),
    },
  };
}

function getNamespaceQuery(namespace?: string) {
  const defaultNamespaceQuery = {
    bool: {
      must_not: {
        exists: {
          field: 'kibana.saved_objects.namespace',
        },
      },
    },
  };
  const namedNamespaceQuery = {
    term: {
      'kibana.saved_objects.namespace': {
        value: namespace,
      },
    },
  };
  return namespace === undefined ? defaultNamespaceQuery : namedNamespaceQuery;
}

export function getQueryBody(
  logger: Logger,
  opts:
    | FindEventsOptionsBySavedObjectFilter
    | AggregateEventsOptionsBySavedObjectFilter
    | FindEventsOptionsSearchAfter,
  queryOptions: QueryOptionsType
) {
  const { namespace, type, ids, legacyIds } = opts;
  const { start, end, filter } = queryOptions ?? {};

  const namespaceQuery = getNamespaceQuery(namespace);
  let filterKueryNode;
  try {
    filterKueryNode = JSON.parse(filter ?? '');
  } catch (e) {
    filterKueryNode = filter ? fromKueryExpression(filter) : null;
  }
  let dslFilterQuery: estypes.QueryDslBoolQuery['filter'];
  try {
    dslFilterQuery = filterKueryNode ? toElasticsearchQuery(filterKueryNode) : undefined;
  } catch (err) {
    logger.debug(
      () =>
        `esContext: Invalid kuery syntax for the filter (${filter}) error: ${JSON.stringify({
          message: err.message,
          statusCode: err.statusCode,
        })}`
    );
    throw err;
  }

  const savedObjectsQueryMust: estypes.QueryDslQueryContainer[] = [
    {
      term: {
        'kibana.saved_objects.rel': {
          value: SAVED_OBJECT_REL_PRIMARY,
        },
      },
    },
    {
      term: {
        'kibana.saved_objects.type': {
          value: type,
        },
      },
    },
    namespaceQuery,
  ];

  const musts: estypes.QueryDslQueryContainer[] = [
    {
      nested: {
        path: 'kibana.saved_objects',
        query: {
          bool: {
            must: reject(savedObjectsQueryMust, isUndefined),
          },
        },
      },
    },
  ];

  const shouldQuery = [];

  shouldQuery.push({
    bool: {
      must: [
        {
          nested: {
            path: 'kibana.saved_objects',
            query: {
              bool: {
                must: [
                  {
                    terms: {
                      // default maximum of 65,536 terms, configurable by index.max_terms_count
                      'kibana.saved_objects.id': ids,
                    },
                  },
                ],
              },
            },
          },
        },
        {
          range: {
            'kibana.version': {
              gte: LEGACY_ID_CUTOFF_VERSION,
            },
          },
        },
      ],
    },
  });

  if (legacyIds && legacyIds.length > 0) {
    shouldQuery.push({
      bool: {
        must: [
          {
            nested: {
              path: 'kibana.saved_objects',
              query: {
                bool: {
                  must: [
                    {
                      terms: {
                        // default maximum of 65,536 terms, configurable by index.max_terms_count
                        'kibana.saved_objects.id': legacyIds,
                      },
                    },
                  ],
                },
              },
            },
          },
          {
            bool: {
              should: [
                {
                  range: {
                    'kibana.version': {
                      lt: LEGACY_ID_CUTOFF_VERSION,
                    },
                  },
                },
                {
                  bool: {
                    must_not: {
                      exists: {
                        field: 'kibana.version',
                      },
                    },
                  },
                },
              ],
            },
          },
        ],
      },
    });
  }

  musts.push({
    bool: {
      should: shouldQuery,
    },
  });

  if (start) {
    musts.push({
      range: {
        '@timestamp': {
          gte: start,
        },
      },
    });
  }
  if (end) {
    musts.push({
      range: {
        '@timestamp': {
          lte: end,
        },
      },
    });
  }

  return {
    bool: {
      ...(dslFilterQuery ? { filter: dslFilterQuery } : {}),
      must: reject(musts, isUndefined),
    },
  };
}<|MERGE_RESOLUTION|>--- conflicted
+++ resolved
@@ -681,7 +681,19 @@
     }
   }
 
-<<<<<<< HEAD
+  public async refreshIndex(): Promise<void> {
+    try {
+      const esClient = await this.elasticsearchClientPromise;
+
+      await esClient.indices.refresh({
+        index: this.esNames.dataStream,
+      });
+    } catch (err) {
+      this.logger.error(`error refreshing index: ${err.message}`);
+      throw err;
+    }
+  }
+
   public async queryEventsBySavedObjectsSearchAfter(
     queryOptions: FindEventsOptionsSearchAfter
   ): Promise<QueryEventsBySavedObjectSearchAfterResult> {
@@ -771,17 +783,6 @@
       await esClient.closePointInTime({ id: pitId });
     } catch (err) {
       this.logger.error(`Failed to close point in time: ${err.message}`);
-=======
-  public async refreshIndex(): Promise<void> {
-    try {
-      const esClient = await this.elasticsearchClientPromise;
-
-      await esClient.indices.refresh({
-        index: this.esNames.dataStream,
-      });
-    } catch (err) {
-      this.logger.error(`error refreshing index: ${err.message}`);
->>>>>>> c44580f3
       throw err;
     }
   }
