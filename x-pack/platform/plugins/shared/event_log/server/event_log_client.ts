--- conflicted
+++ resolved
@@ -226,7 +226,10 @@
     });
   }
 
-<<<<<<< HEAD
+  public async refreshIndex(): Promise<void> {
+    await this.esContext.esAdapter.refreshIndex();
+  }
+
   public async findEventsBySavedObjectIdsSearchAfter(
     type: string,
     ids: string[],
@@ -249,10 +252,6 @@
 
   public async closePointInTime(pitId: string): Promise<void> {
     return await this.esContext.esAdapter.closePointInTime(pitId);
-=======
-  public async refreshIndex(): Promise<void> {
-    await this.esContext.esAdapter.refreshIndex();
->>>>>>> c44580f3
   }
 
   private async getNamespace() {
