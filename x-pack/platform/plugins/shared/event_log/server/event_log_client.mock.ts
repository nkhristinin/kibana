--- conflicted
+++ resolved
@@ -14,12 +14,9 @@
     aggregateEventsBySavedObjectIds: jest.fn(),
     aggregateEventsWithAuthFilter: jest.fn(),
     findEventsByDocumentIds: jest.fn(),
-<<<<<<< HEAD
     findEventsBySavedObjectIdsSearchAfter: jest.fn(),
     closePointInTime: jest.fn(),
-=======
     refreshIndex: jest.fn(),
->>>>>>> c44580f3
   };
   return mock;
 };
