--- conflicted
+++ resolved
@@ -58,18 +58,8 @@
     request: KibanaRequest
   ): Promise<SecuritySolutionApiRequestHandlerContext> {
     const { options, appClientFactory } = this;
-<<<<<<< HEAD
-    const {
-      config,
-      core,
-      plugins,
-      endpointAppContextService,
-      ruleExecutionLogService,
-      riskEngineDataClient,
-    } = options;
-=======
-    const { config, core, plugins, endpointAppContextService, ruleMonitoringService } = options;
->>>>>>> 12aea39d
+    const { config, core, plugins, endpointAppContextService, ruleMonitoringService, riskEngineDataClient } = options;
+
     const { lists, ruleRegistry, security } = plugins;
 
     const [, startPlugins] = await core.getStartServices();
