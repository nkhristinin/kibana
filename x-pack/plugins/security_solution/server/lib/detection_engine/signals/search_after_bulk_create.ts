--- conflicted
+++ resolved
@@ -155,22 +155,10 @@
         // if there is a sort id to continue the search_after with.
         if (includedEvents.length !== 0) {
           // make sure we are not going to create more signals than maxSignals allows
-<<<<<<< HEAD
-          if (signalsCreatedCount + filteredEvents.hits.hits.length > tuple.maxSignals) {
-            filteredEvents.hits.hits = filteredEvents.hits.hits.slice(
-              0,
-              tuple.maxSignals - signalsCreatedCount
-            );
-          }
-          const enrichedEvents = await enrichment(filteredEvents);
-          const wrappedDocs = wrapHits(enrichedEvents.hits.hits, buildReasonMessage);
-          // await new Promise((res) => setTimeout(res, 1000));
-=======
           const limitedEvents = includedEvents.slice(0, tuple.maxSignals - signalsCreatedCount);
           const enrichedEvents = await enrichment(limitedEvents);
           const wrappedDocs = wrapHits(enrichedEvents, buildReasonMessage);
 
->>>>>>> d6805f9a
           const {
             bulkCreateDuration: bulkDuration,
             createdItemsCount: createdCount,
