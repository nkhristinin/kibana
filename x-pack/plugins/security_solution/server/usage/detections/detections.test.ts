/*
 * Copyright Elasticsearch B.V. and/or licensed to Elasticsearch B.V. under one
 * or more contributor license agreements. Licensed under the Elastic License
 * 2.0; you may not use this file except in compliance with the Elastic License
 * 2.0.
 */

import { ElasticsearchClient, SavedObjectsClientContract } from '../../../../../../src/core/server';
import { elasticsearchServiceMock } from '../../../../../../src/core/server/mocks';
import { mlServicesMock } from '../../lib/machine_learning/mocks';
import {
  getMockJobSummaryResponse,
  getMockListModulesResponse,
  getMockRulesResponse,
  getMockMlJobDetailsResponse,
  getMockMlJobStatsResponse,
  getMockMlDatafeedStatsResponse,
} from './detections.mocks';
import { fetchDetectionsUsage, fetchDetectionsMetrics } from './index';

describe('Detections Usage and Metrics', () => {
  let esClientMock: jest.Mocked<ElasticsearchClient>;
  let savedObjectsClientMock: jest.Mocked<SavedObjectsClientContract>;
  let mlMock: ReturnType<typeof mlServicesMock.createSetupContract>;

  describe('fetchDetectionsUsage()', () => {
    beforeEach(() => {
      esClientMock = elasticsearchServiceMock.createClusterClient().asInternalUser;
      mlMock = mlServicesMock.createSetupContract();
    });

    it('returns zeroed counts if both calls are empty', async () => {
      const result = await fetchDetectionsUsage('', esClientMock, mlMock, savedObjectsClientMock);

      expect(result).toEqual({
        detection_rules: {
          custom: {
            enabled: 0,
            disabled: 0,
          },
          elastic: {
            enabled: 0,
            disabled: 0,
          },
        },
        ml_jobs: {
          custom: {
            enabled: 0,
            disabled: 0,
          },
          elastic: {
            enabled: 0,
            disabled: 0,
          },
        },
      });
    });

    it('tallies rules data given rules results', async () => {
      (esClientMock.search as jest.Mock).mockResolvedValue({ body: getMockRulesResponse() });

      const result = await fetchDetectionsUsage('', esClientMock, mlMock, savedObjectsClientMock);

      expect(result).toEqual(
        expect.objectContaining({
          detection_rules: {
            custom: {
              enabled: 1,
              disabled: 1,
            },
            elastic: {
              enabled: 2,
              disabled: 3,
            },
          },
        })
      );
    });

    it('tallies jobs data given jobs results', async () => {
      const mockJobSummary = jest.fn().mockResolvedValue(getMockJobSummaryResponse());
      const mockListModules = jest.fn().mockResolvedValue(getMockListModulesResponse());
      mlMock.modulesProvider.mockReturnValue(({
        listModules: mockListModules,
      } as unknown) as ReturnType<typeof mlMock.modulesProvider>);
      mlMock.jobServiceProvider.mockReturnValue({
        jobsSummary: mockJobSummary,
      });

      const result = await fetchDetectionsUsage('', esClientMock, mlMock, savedObjectsClientMock);

      expect(result).toEqual(
        expect.objectContaining({
          ml_jobs: {
            custom: {
              enabled: 1,
              disabled: 1,
            },
            elastic: {
              enabled: 1,
              disabled: 1,
            },
          },
        })
      );
    });
  });

  describe('fetchDetectionsMetrics()', () => {
    beforeEach(() => {
<<<<<<< HEAD
      mlMock = mlServicesMock.create();
      esClientMock = elasticsearchServiceMock.createClusterClient().asInternalUser;
=======
      mlMock = mlServicesMock.createSetupContract();
>>>>>>> 74d93a2f
    });

    it('returns an empty array if there is no data', async () => {
      mlMock.anomalyDetectorsProvider.mockReturnValue(({
        jobs: null,
        jobStats: null,
      } as unknown) as ReturnType<typeof mlMock.anomalyDetectorsProvider>);
      const result = await fetchDetectionsMetrics('', esClientMock, mlMock, savedObjectsClientMock);

      expect(result).toEqual(
        expect.objectContaining({
          ml_jobs: [],
        })
      );
    });

    it('returns an ml job telemetry object from anomaly detectors provider', async () => {
      const mockJobsResponse = jest.fn().mockResolvedValue(getMockMlJobDetailsResponse());
      const mockJobStatsResponse = jest.fn().mockResolvedValue(getMockMlJobStatsResponse());
      const mockDatafeedStatsResponse = jest
        .fn()
        .mockResolvedValue(getMockMlDatafeedStatsResponse());

      mlMock.anomalyDetectorsProvider.mockReturnValue(({
        jobs: mockJobsResponse,
        jobStats: mockJobStatsResponse,
        datafeedStats: mockDatafeedStatsResponse,
      } as unknown) as ReturnType<typeof mlMock.anomalyDetectorsProvider>);

      const result = await fetchDetectionsMetrics('', esClientMock, mlMock, savedObjectsClientMock);

      expect(result).toEqual(
        expect.objectContaining({
          ml_jobs: [
            {
              job_id: 'high_distinct_count_error_message',
              create_time: 1603838214983,
              finished_time: 1611739871669,
              state: 'closed',
              data_counts: {
                bucket_count: 8612,
                empty_bucket_count: 8590,
                input_bytes: 45957,
                input_record_count: 162,
                last_data_time: 1610470367123,
                processed_record_count: 162,
              },
              model_size_stats: {
                bucket_allocation_failures_count: 0,
                memory_status: 'ok',
                model_bytes: 72574,
                model_bytes_exceeded: 0,
                model_bytes_memory_limit: 16777216,
                peak_model_bytes: 78682,
              },
              timing_stats: {
                average_bucket_processing_time_ms: 0.4900837644740133,
                bucket_count: 16236,
                exponential_average_bucket_processing_time_ms: 0.23614068552903306,
                exponential_average_bucket_processing_time_per_hour_ms: 1.5551298175461634,
                maximum_bucket_processing_time_ms: 392,
                minimum_bucket_processing_time_ms: 0,
                total_bucket_processing_time_ms: 7957.00000000008,
              },
              datafeed: {
                datafeed_id: 'datafeed-high_distinct_count_error_message',
                state: 'stopped',
                timing_stats: {
                  average_search_time_per_bucket_ms: 360.7927310729215,
                  bucket_count: 8612,
                  exponential_average_search_time_per_hour_ms: 86145.39799630083,
                  search_count: 7202,
                  total_search_time_ms: 3107147,
                },
              },
            },
          ],
        })
      );
    });
  });
});<|MERGE_RESOLUTION|>--- conflicted
+++ resolved
@@ -108,12 +108,8 @@
 
   describe('fetchDetectionsMetrics()', () => {
     beforeEach(() => {
-<<<<<<< HEAD
-      mlMock = mlServicesMock.create();
       esClientMock = elasticsearchServiceMock.createClusterClient().asInternalUser;
-=======
       mlMock = mlServicesMock.createSetupContract();
->>>>>>> 74d93a2f
     });
 
     it('returns an empty array if there is no data', async () => {
