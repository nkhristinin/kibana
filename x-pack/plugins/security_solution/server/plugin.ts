/*
 * Copyright Elasticsearch B.V. and/or licensed to Elasticsearch B.V. under one
 * or more contributor license agreements. Licensed under the Elastic License
 * 2.0; you may not use this file except in compliance with the Elastic License
 * 2.0.
 */

import { once } from 'lodash';
import { Observable } from 'rxjs';
import { i18n } from '@kbn/i18n';
import LRU from 'lru-cache';

import {
  CoreSetup,
  CoreStart,
  Logger,
  Plugin as IPlugin,
  PluginInitializerContext,
  SavedObjectsClient,
  DEFAULT_APP_CATEGORIES,
} from '../../../../src/core/server';
import {
  PluginSetup as DataPluginSetup,
  PluginStart as DataPluginStart,
} from '../../../../src/plugins/data/server';
import { UsageCollectionSetup } from '../../../../src/plugins/usage_collection/server';
import {
  PluginSetupContract as AlertingSetup,
  PluginStartContract as AlertPluginStartContract,
} from '../../alerting/server';

import { PluginStartContract as CasesPluginStartContract } from '../../cases/server';
import {
  ECS_COMPONENT_TEMPLATE_NAME,
  TECHNICAL_COMPONENT_TEMPLATE_NAME,
} from '../../rule_registry/common/assets';
import { SecurityPluginSetup as SecuritySetup, SecurityPluginStart } from '../../security/server';
import {
  RuleDataClient,
  RuleRegistryPluginSetupContract,
  RuleRegistryPluginStartContract,
} from '../../rule_registry/server';
import { PluginSetupContract as FeaturesSetup } from '../../features/server';
import { MlPluginSetup as MlSetup } from '../../ml/server';
import { ListPluginSetup } from '../../lists/server';
import { EncryptedSavedObjectsPluginSetup as EncryptedSavedObjectsSetup } from '../../encrypted_saved_objects/server';
import { SpacesPluginSetup as SpacesSetup } from '../../spaces/server';
import { ILicense, LicensingPluginStart } from '../../licensing/server';
import { FleetStartContract } from '../../fleet/server';
import { TaskManagerSetupContract, TaskManagerStartContract } from '../../task_manager/server';
import { compose } from './lib/compose/kibana';
import { createQueryAlertType } from './lib/detection_engine/reference_rules/query';
import { createEqlAlertType } from './lib/detection_engine/reference_rules/eql';
import { createThresholdAlertType } from './lib/detection_engine/reference_rules/threshold';
import { initRoutes } from './routes';
import { isAlertExecutor } from './lib/detection_engine/signals/types';
import { signalRulesAlertType } from './lib/detection_engine/signals/signal_rule_alert_type';
import { rulesNotificationAlertType } from './lib/detection_engine/notifications/rules_notification_alert_type';
import { isNotificationAlertExecutor } from './lib/detection_engine/notifications/types';
import { ManifestTask } from './endpoint/lib/artifacts';
import { initSavedObjects, savedObjectTypes } from './saved_objects';
import { AppClientFactory } from './client';
import { createConfig, ConfigType } from './config';
import { initUiSettings } from './ui_settings';
import {
  APP_ID,
  SERVER_APP_ID,
  SecurityPageName,
  SIGNALS_ID,
  NOTIFICATIONS_ID,
  REFERENCE_RULE_ALERT_TYPE_ID,
  REFERENCE_RULE_PERSISTENCE_ALERT_TYPE_ID,
} from '../common/constants';
import { registerEndpointRoutes } from './endpoint/routes/metadata';
import { registerLimitedConcurrencyRoutes } from './endpoint/routes/limited_concurrency';
import { registerResolverRoutes } from './endpoint/routes/resolver';
import { registerPolicyRoutes } from './endpoint/routes/policy';
import { registerHostIsolationRoutes } from './endpoint/routes/actions';
import { EndpointArtifactClient, ManifestManager } from './endpoint/services';
import { EndpointAppContextService } from './endpoint/endpoint_app_context_services';
import { EndpointAppContext } from './endpoint/types';
import { initUsageCollectors } from './usage';
import type { SecuritySolutionRequestHandlerContext } from './types';
import { registerTrustedAppsRoutes } from './endpoint/routes/trusted_apps';
import { securitySolutionSearchStrategyProvider } from './search_strategy/security_solution';
import { securitySolutionIndexFieldsProvider } from './search_strategy/index_fields';
import { securitySolutionTimelineSearchStrategyProvider } from './search_strategy/timeline';
import { TelemetryEventsSender } from './lib/telemetry/sender';
import {
  TelemetryPluginStart,
  TelemetryPluginSetup,
} from '../../../../src/plugins/telemetry/server';
import { licenseService } from './lib/license';
import { PolicyWatcher } from './endpoint/lib/policy/license_watch';
import { securitySolutionTimelineEqlSearchStrategyProvider } from './search_strategy/timeline/eql';
import { parseExperimentalConfigValue } from '../common/experimental_features';
import { migrateArtifactsToFleet } from './endpoint/lib/artifacts/migrate_artifacts_to_fleet';

export interface SetupPlugins {
  alerting: AlertingSetup;
  data: DataPluginSetup;
  encryptedSavedObjects?: EncryptedSavedObjectsSetup;
  features: FeaturesSetup;
  lists?: ListPluginSetup;
  ml?: MlSetup;
  ruleRegistry: RuleRegistryPluginSetupContract;
  security?: SecuritySetup;
  spaces?: SpacesSetup;
  taskManager?: TaskManagerSetupContract;
  usageCollection?: UsageCollectionSetup;
  telemetry?: TelemetryPluginSetup;
}

export interface StartPlugins {
  alerting: AlertPluginStartContract;
  data: DataPluginStart;
  fleet?: FleetStartContract;
  licensing: LicensingPluginStart;
  ruleRegistry: RuleRegistryPluginStartContract;
  taskManager?: TaskManagerStartContract;
  telemetry?: TelemetryPluginStart;
  security: SecurityPluginStart;
  cases?: CasesPluginStartContract;
}

// eslint-disable-next-line @typescript-eslint/no-empty-interface
export interface PluginSetup {}

// eslint-disable-next-line @typescript-eslint/no-empty-interface
export interface PluginStart {}

const securitySubPlugins = [
  APP_ID,
  `${APP_ID}:${SecurityPageName.overview}`,
  `${APP_ID}:${SecurityPageName.detections}`,
  `${APP_ID}:${SecurityPageName.hosts}`,
  `${APP_ID}:${SecurityPageName.network}`,
  `${APP_ID}:${SecurityPageName.timelines}`,
  `${APP_ID}:${SecurityPageName.case}`,
  `${APP_ID}:${SecurityPageName.administration}`,
];

export class Plugin implements IPlugin<PluginSetup, PluginStart, SetupPlugins, StartPlugins> {
  private readonly logger: Logger;
  private readonly config: ConfigType;
  private context: PluginInitializerContext;
  private appClientFactory: AppClientFactory;
  private setupPlugins?: SetupPlugins;
  private readonly endpointAppContextService = new EndpointAppContextService();
  private readonly telemetryEventsSender: TelemetryEventsSender;

  private lists: ListPluginSetup | undefined; // TODO: can we create ListPluginStart?
  private licensing$!: Observable<ILicense>;
  private policyWatcher?: PolicyWatcher;

  private manifestTask: ManifestTask | undefined;
  private artifactsCache: LRU<string, Buffer>;

  constructor(context: PluginInitializerContext) {
    this.context = context;
    this.logger = context.logger.get();
    this.config = createConfig(context);
    this.appClientFactory = new AppClientFactory();
    // Cache up to three artifacts with a max retention of 5 mins each
    this.artifactsCache = new LRU<string, Buffer>({ max: 3, maxAge: 1000 * 60 * 5 });
    this.telemetryEventsSender = new TelemetryEventsSender(this.logger);

    this.logger.debug('plugin initialized');
  }

  public setup(core: CoreSetup<StartPlugins, PluginStart>, plugins: SetupPlugins) {
    this.logger.debug('plugin setup');
    this.setupPlugins = plugins;

    const config = this.config;
    const globalConfig = this.context.config.legacy.get();

    const experimentalFeatures = parseExperimentalConfigValue(config.enableExperimental);
    initSavedObjects(core.savedObjects);
    initUiSettings(core.uiSettings, experimentalFeatures);
    const endpointContext: EndpointAppContext = {
      logFactory: this.context.logger,
      service: this.endpointAppContextService,
      config: (): Promise<ConfigType> => Promise.resolve(config),
      experimentalFeatures,
    };

    initUsageCollectors({
      core,
      endpointAppContext: endpointContext,
      kibanaIndex: globalConfig.kibana.index,
      signalsIndex: config.signalsIndex,
      ml: plugins.ml,
      usageCollection: plugins.usageCollection,
    });

    const router = core.http.createRouter<SecuritySolutionRequestHandlerContext>();
    core.http.registerRouteHandlerContext<SecuritySolutionRequestHandlerContext, typeof APP_ID>(
      APP_ID,
      (context, request, response) => ({
        getAppClient: () => this.appClientFactory.create(request),
      })
    );

    this.appClientFactory.setup({
      getSpaceId: plugins.spaces?.spacesService?.getSpaceId,
      config,
    });

    // TODO: Once we are past experimental phase this check can be removed along with legacy registration of rules
    let ruleDataClient: RuleDataClient | null = null;
    if (experimentalFeatures.ruleRegistryEnabled) {
      const { ruleDataService } = plugins.ruleRegistry;
      const start = () => core.getStartServices().then(([coreStart]) => coreStart);

      const ready = once(async () => {
        const componentTemplateName = ruleDataService.getFullAssetName(
          'security-solution-mappings'
        );

        if (!ruleDataService.isWriteEnabled()) {
          return;
        }

        await ruleDataService.createOrUpdateComponentTemplate({
          name: componentTemplateName,
          body: {
            template: {
              settings: {
                number_of_shards: 1,
              },
              mappings: {}, // TODO: Add mappings here via `mappingFromFieldMap()`
            },
          },
        });

        await ruleDataService.createOrUpdateIndexTemplate({
          name: ruleDataService.getFullAssetName('security-solution-index-template'),
          body: {
            index_patterns: [ruleDataService.getFullAssetName('security-solution*')],
            composed_of: [
              ruleDataService.getFullAssetName(TECHNICAL_COMPONENT_TEMPLATE_NAME),
              ruleDataService.getFullAssetName(ECS_COMPONENT_TEMPLATE_NAME),
              componentTemplateName,
            ],
          },
        });
      });

      ready().catch((err) => {
        this.logger!.error(err);
      });

      ruleDataClient = new RuleDataClient({
        alias: plugins.ruleRegistry.ruleDataService.getFullAssetName('security-solution'),
        getClusterClient: async () => {
          const coreStart = await start();
          return coreStart.elasticsearch.client.asInternalUser;
        },
        ready,
      });

      // Register reference rule types via rule-registry
      this.setupPlugins.alerting.registerType(createQueryAlertType(ruleDataClient, this.logger));
      this.setupPlugins.alerting.registerType(createEqlAlertType(ruleDataClient, this.logger));
      this.setupPlugins.alerting.registerType(
        createThresholdAlertType(ruleDataClient, this.logger)
      );
    }

    // TO DO We need to get the endpoint routes inside of initRoutes
    initRoutes(
      router,
      config,
      plugins.encryptedSavedObjects?.canEncrypt === true,
      plugins.security,
      plugins.ml,
      ruleDataClient
    );
    registerEndpointRoutes(router, endpointContext);
    registerLimitedConcurrencyRoutes(core);
    registerResolverRoutes(router);
    registerPolicyRoutes(router, endpointContext);
    registerTrustedAppsRoutes(router, endpointContext);
    registerHostIsolationRoutes(router, endpointContext);

    const referenceRuleTypes = [
      REFERENCE_RULE_ALERT_TYPE_ID,
      REFERENCE_RULE_PERSISTENCE_ALERT_TYPE_ID,
    ];
    const ruleTypes = [
      SIGNALS_ID,
      NOTIFICATIONS_ID,
      ...(experimentalFeatures.ruleRegistryEnabled ? referenceRuleTypes : []),
    ];

    plugins.features.registerKibanaFeature({
      id: SERVER_APP_ID,
      name: i18n.translate('xpack.securitySolution.featureRegistry.linkSecuritySolutionTitle', {
        defaultMessage: 'Security',
      }),
      order: 1100,
      category: DEFAULT_APP_CATEGORIES.security,
      app: [...securitySubPlugins, 'kibana'],
      catalogue: ['securitySolution'],
      management: {
        insightsAndAlerting: ['triggersActions'],
      },
<<<<<<< HEAD
      alerting: [SIGNALS_ID, NOTIFICATIONS_ID],
      cases: [APP_ID],
      subFeatures: [
        {
          name: 'Cases',
          privilegeGroups: [
            {
              groupType: 'mutually_exclusive',
              privileges: [
                {
                  id: 'cases_all',
                  includeIn: 'all',
                  name: 'All',
                  savedObject: {
                    all: [],
                    read: [],
                  },
                  // using variables with underscores here otherwise when we retrieve them from the kibana
                  // capabilities in a hook I get type errors regarding boolean | ReadOnly<{[x: string]: boolean}>
                  ui: ['crud_cases', 'read_cases'], // uiCapabilities.siem.crud_cases
                  cases: {
                    all: [APP_ID],
                  },
                },
                {
                  id: 'cases_read',
                  includeIn: 'read',
                  name: 'Read',
                  savedObject: {
                    all: [],
                    read: [],
                  },
                  // using variables with underscores here otherwise when we retrieve them from the kibana
                  // capabilities in a hook I get type errors regarding boolean | ReadOnly<{[x: string]: boolean}>
                  ui: ['read_cases'], // uiCapabilities.siem.read_cases
                  cases: {
                    read: [APP_ID],
                  },
                },
              ],
            },
          ],
        },
      ],
=======
      alerting: ruleTypes,
>>>>>>> 4aa39207
      privileges: {
        all: {
          app: [...securitySubPlugins, 'kibana'],
          catalogue: ['securitySolution'],
          api: ['securitySolution', 'lists-all', 'lists-read'],
          savedObject: {
            all: ['alert', 'exception-list', 'exception-list-agnostic', ...savedObjectTypes],
            read: [],
          },
          alerting: {
            rule: {
              all: ruleTypes,
            },
            alert: {
              all: ruleTypes,
            },
          },
          management: {
            insightsAndAlerting: ['triggersActions'],
          },
          ui: ['show', 'crud'],
        },
        read: {
          app: [...securitySubPlugins, 'kibana'],
          catalogue: ['securitySolution'],
          api: ['securitySolution', 'lists-read'],
          savedObject: {
            all: [],
            read: ['exception-list', 'exception-list-agnostic', ...savedObjectTypes],
          },
          alerting: {
            rule: {
              read: ruleTypes,
            },
            alert: {
              read: ruleTypes,
            },
          },
          management: {
            insightsAndAlerting: ['triggersActions'],
          },
          ui: ['show'],
        },
      },
    });

    // Continue to register legacy rules against alerting client exposed through rule-registry
    if (this.setupPlugins.alerting != null) {
      const signalRuleType = signalRulesAlertType({
        logger: this.logger,
        eventsTelemetry: this.telemetryEventsSender,
        version: this.context.env.packageInfo.version,
        ml: plugins.ml,
        lists: plugins.lists,
      });
      const ruleNotificationType = rulesNotificationAlertType({
        logger: this.logger,
      });

      if (isAlertExecutor(signalRuleType)) {
        this.setupPlugins.alerting.registerType(signalRuleType);
      }

      if (isNotificationAlertExecutor(ruleNotificationType)) {
        this.setupPlugins.alerting.registerType(ruleNotificationType);
      }
    }

    const exceptionListsSetupEnabled = () => {
      return plugins.taskManager && plugins.lists;
    };

    if (exceptionListsSetupEnabled()) {
      this.lists = plugins.lists;
      this.manifestTask = new ManifestTask({
        endpointAppContext: endpointContext,
        taskManager: plugins.taskManager!,
      });
    }

    compose(core, plugins, endpointContext);

    core.getStartServices().then(([_, depsStart]) => {
      const securitySolutionSearchStrategy = securitySolutionSearchStrategyProvider(
        depsStart.data,
        endpointContext
      );
      const securitySolutionTimelineSearchStrategy = securitySolutionTimelineSearchStrategyProvider(
        depsStart.data
      );
      const securitySolutionTimelineEqlSearchStrategy = securitySolutionTimelineEqlSearchStrategyProvider(
        depsStart.data
      );
      const securitySolutionIndexFields = securitySolutionIndexFieldsProvider();

      plugins.data.search.registerSearchStrategy(
        'securitySolutionSearchStrategy',
        securitySolutionSearchStrategy
      );
      plugins.data.search.registerSearchStrategy(
        'securitySolutionIndexFields',
        securitySolutionIndexFields
      );
      plugins.data.search.registerSearchStrategy(
        'securitySolutionTimelineSearchStrategy',
        securitySolutionTimelineSearchStrategy
      );
      plugins.data.search.registerSearchStrategy(
        'securitySolutionTimelineEqlSearchStrategy',
        securitySolutionTimelineEqlSearchStrategy
      );
    });

    this.telemetryEventsSender.setup(plugins.telemetry, plugins.taskManager);

    return {};
  }

  public start(core: CoreStart, plugins: StartPlugins) {
    const savedObjectsClient = new SavedObjectsClient(core.savedObjects.createInternalRepository());
    const registerIngestCallback = plugins.fleet?.registerExternalCallback;
    const logger = this.logger;
    let manifestManager: ManifestManager | undefined;

    this.licensing$ = plugins.licensing.license$;

    if (this.lists && plugins.taskManager && plugins.fleet) {
      // Exceptions, Artifacts and Manifests start
      const taskManager = plugins.taskManager;
      const experimentalFeatures = parseExperimentalConfigValue(this.config.enableExperimental);
      const exceptionListClient = this.lists.getExceptionListClient(savedObjectsClient, 'kibana');
      const artifactClient = new EndpointArtifactClient(
        plugins.fleet.createArtifactsClient('endpoint')
      );

      manifestManager = new ManifestManager({
        savedObjectsClient,
        artifactClient,
        exceptionListClient,
        packagePolicyService: plugins.fleet.packagePolicyService,
        logger,
        cache: this.artifactsCache,
        experimentalFeatures,
      });

      // Migrate artifacts to fleet and then start the minifest task after that is done
      plugins.fleet.fleetSetupCompleted().then(() => {
        migrateArtifactsToFleet(savedObjectsClient, artifactClient, logger).finally(() => {
          logger.info('Dependent plugin setup complete - Starting ManifestTask');

          if (this.manifestTask) {
            this.manifestTask.start({
              taskManager,
            });
          } else {
            logger.debug('User artifacts task not available.');
          }
        });
      });

      // License related start
      licenseService.start(this.licensing$);
      this.policyWatcher = new PolicyWatcher(
        plugins.fleet!.packagePolicyService,
        core.savedObjects,
        core.elasticsearch,
        logger
      );
      this.policyWatcher.start(licenseService);
    }

    this.endpointAppContextService.start({
      agentService: plugins.fleet?.agentService,
      packageService: plugins.fleet?.packageService,
      packagePolicyService: plugins.fleet?.packagePolicyService,
      agentPolicyService: plugins.fleet?.agentPolicyService,
      appClientFactory: this.appClientFactory,
      security: plugins.security,
      alerting: plugins.alerting,
      config: this.config!,
      cases: plugins.cases,
      logger,
      manifestManager,
      registerIngestCallback,
      savedObjectsStart: core.savedObjects,
      licenseService,
      exceptionListsClient: this.lists!.getExceptionListClient(savedObjectsClient, 'kibana'),
    });

    this.telemetryEventsSender.start(core, plugins.telemetry, plugins.taskManager);
    return {};
  }

  public stop() {
    this.logger.debug('Stopping plugin');
    this.telemetryEventsSender.stop();
    this.endpointAppContextService.stop();
    this.policyWatcher?.stop();
    licenseService.stop();
  }
}<|MERGE_RESOLUTION|>--- conflicted
+++ resolved
@@ -306,8 +306,7 @@
       management: {
         insightsAndAlerting: ['triggersActions'],
       },
-<<<<<<< HEAD
-      alerting: [SIGNALS_ID, NOTIFICATIONS_ID],
+      alerting: ruleTypes,
       cases: [APP_ID],
       subFeatures: [
         {
@@ -351,9 +350,6 @@
           ],
         },
       ],
-=======
-      alerting: ruleTypes,
->>>>>>> 4aa39207
       privileges: {
         all: {
           app: [...securitySubPlugins, 'kibana'],
