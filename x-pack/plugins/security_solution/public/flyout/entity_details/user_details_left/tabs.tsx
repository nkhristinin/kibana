--- conflicted
+++ resolved
@@ -18,29 +18,13 @@
 import { ENTRA_TAB_TEST_ID, OKTA_TAB_TEST_ID } from './test_ids';
 import { AssetDocumentTab } from './tabs/asset_document';
 import { RightPanelProvider } from '../../document_details/right/context';
-<<<<<<< HEAD
-import type { UserRiskScore } from '../../../../common/search_strategy';
-
-export type LeftPanelTabsType = Array<{
-  id: UserDetailsLeftPanelTab;
-  'data-test-subj': string;
-  name: ReactElement;
-  content: React.ReactElement;
-}>;
-
-export enum UserDetailsLeftPanelTab {
-  RISK_INPUTS = 'risk_inputs',
-  OKTA = 'okta_document',
-  ENTRA = 'entra_document',
-}
-=======
+import type { UserRiskScore, HostRiskScore } from '../../../../common/search_strategy';
 import type { LeftPanelTabsType } from '../shared/components/left_panel/left_panel_header';
 import { EntityDetailsLeftPanelTab } from '../shared/components/left_panel/left_panel_header';
->>>>>>> effd9e7a
 
 export const useTabs = (
   managedUser: ManagedUserHits,
-  riskScore: UserRiskScore
+  riskScore: UserRiskScore | HostRiskScore
 ): LeftPanelTabsType =>
   useMemo(() => {
     const tabs: LeftPanelTabsType = [];
