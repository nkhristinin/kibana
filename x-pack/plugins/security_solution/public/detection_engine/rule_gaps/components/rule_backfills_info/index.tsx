--- conflicted
+++ resolved
@@ -34,12 +34,8 @@
 
 const getBackfillsTableColumns = (hasCRUDPermissions: boolean) => {
   const stopAction = {
-<<<<<<< HEAD
+    name: i18n.BACKFILLS_TABLE_COLUMN_ACTION,
     render: (item: BackfillRow) => <StopBackfill backfill={item} />,
-=======
-    name: i18n.BACKFILLS_TABLE_COLUMN_ACTION,
-    render: (item: BackfillRow) => <StopBackfill id={item.id} />,
->>>>>>> cbedb5ff
     width: '10%',
   };
 
