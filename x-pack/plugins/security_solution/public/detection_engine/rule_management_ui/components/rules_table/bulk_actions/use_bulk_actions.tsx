--- conflicted
+++ resolved
@@ -88,14 +88,7 @@
     actions: { clearRulesSelection, setIsPreflightInProgress },
   } = rulesTableContext;
 
-<<<<<<< HEAD
-  const isBulkCustomHighlightedFieldsEnabled = useIsExperimentalFeatureEnabled(
-    'bulkCustomHighlightedFieldsEnabled'
-  );
   const isManualRuleRunEnabled = useIsExperimentalFeatureEnabled('manualRuleRunEnabled');
-
-=======
->>>>>>> 85060802
   const getBulkItemsPopoverContent = useCallback(
     (closePopover: () => void): EuiContextMenuPanelDescriptor[] => {
       const selectedRules = rules.filter(({ id }) => selectedRuleIds.includes(id));
