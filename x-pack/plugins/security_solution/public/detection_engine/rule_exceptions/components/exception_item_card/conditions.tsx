--- conflicted
+++ resolved
@@ -98,21 +98,17 @@
 
     const getEntryValue = (type: string, value: string | string[] | undefined) => {
       if (type === 'match_any' && Array.isArray(value)) {
-<<<<<<< HEAD
-        return value.map((currentValue) => <EuiBadge color="hollow">{currentValue}</EuiBadge>);
+        return value.map((currentValue) => (
+          <EuiBadge color="hollow">
+            <EntryValueWrap>{currentValue}</EntryValueWrap>
+          </EuiBadge>
+        ));
       } else if (type === 'list' && value) {
         return (
           <ShowValueListModal shouldShowContentIfModalNotAvailable listId={value.toString()}>
             {value}
           </ShowValueListModal>
         );
-=======
-        return value.map((currentValue) => (
-          <EuiBadge color="hollow">
-            <EntryValueWrap>{currentValue}</EntryValueWrap>
-          </EuiBadge>
-        ));
->>>>>>> e5cf3524
       }
       return <EntryValueWrap>{value}</EntryValueWrap> ?? '';
     };
