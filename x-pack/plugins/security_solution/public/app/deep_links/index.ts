/*
 * Copyright Elasticsearch B.V. and/or licensed to Elasticsearch B.V. under one
 * or more contributor license agreements. Licensed under the Elastic License
 * 2.0; you may not use this file except in compliance with the Elastic License
 * 2.0.
 */

import { i18n } from '@kbn/i18n';
import { Subject } from 'rxjs';

import { LicenseType } from '../../../../licensing/common/types';
import { SecurityDeepLinkName, SecurityDeepLinks, SecurityPageName } from '../types';
import {
  AppDeepLink,
  ApplicationStart,
  AppNavLinkStatus,
  AppUpdater,
} from '../../../../../../src/core/public';
import {
  OVERVIEW,
  DETECT,
  ALERTS,
  RULES,
  EXCEPTIONS,
  HOSTS,
  NETWORK,
  TIMELINES,
  CASE,
  ADMINISTRATION,
} from '../translations';
import {
  OVERVIEW_PATH,
  ALERTS_PATH,
  RULES_PATH,
  EXCEPTIONS_PATH,
  HOSTS_PATH,
  NETWORK_PATH,
  TIMELINES_PATH,
  CASES_PATH,
  ENDPOINTS_PATH,
  TRUSTED_APPS_PATH,
  EVENT_FILTERS_PATH,
} from '../../../common/constants';

export const topDeepLinks: AppDeepLink[] = [
  {
    id: SecurityPageName.overview,
    title: OVERVIEW,
    path: OVERVIEW_PATH,
    navLinkStatus: AppNavLinkStatus.visible,
    keywords: [
      i18n.translate('xpack.securitySolution.search.overview', {
        defaultMessage: 'Overview',
      }),
    ],
    order: 9000,
  },
  {
    id: SecurityPageName.detections,
    title: DETECT,
    path: ALERTS_PATH,
    navLinkStatus: AppNavLinkStatus.hidden,
    keywords: [
      i18n.translate('xpack.securitySolution.search.detect', {
        defaultMessage: 'Detect',
      }),
    ],
  },
  {
    id: SecurityPageName.hosts,
    title: HOSTS,
    path: HOSTS_PATH,
    navLinkStatus: AppNavLinkStatus.visible,
    keywords: [
      i18n.translate('xpack.securitySolution.search.hosts', {
        defaultMessage: 'Hosts',
      }),
    ],
    order: 9002,
  },
  {
    id: SecurityPageName.network,
    title: NETWORK,
    path: NETWORK_PATH,
    navLinkStatus: AppNavLinkStatus.visible,
    keywords: [
      i18n.translate('xpack.securitySolution.search.network', {
        defaultMessage: 'Network',
      }),
    ],
    order: 9003,
  },
  {
    id: SecurityPageName.timelines,
    title: TIMELINES,
    path: TIMELINES_PATH,
    navLinkStatus: AppNavLinkStatus.visible,
    keywords: [
      i18n.translate('xpack.securitySolution.search.timelines', {
        defaultMessage: 'Timelines',
      }),
    ],
    order: 9004,
  },
  {
    id: SecurityPageName.case,
    title: CASE,
    path: CASES_PATH,
    navLinkStatus: AppNavLinkStatus.visible,
    keywords: [
      i18n.translate('xpack.securitySolution.search.cases', {
        defaultMessage: 'Cases',
      }),
    ],
    order: 9005,
  },
  {
    id: SecurityPageName.administration,
    title: ADMINISTRATION,
    path: ENDPOINTS_PATH,
    navLinkStatus: AppNavLinkStatus.hidden,
    keywords: [
      i18n.translate('xpack.securitySolution.search.administration', {
        defaultMessage: 'Administration',
      }),
    ],
  },
];

const nestedDeepLinks: SecurityDeepLinks = {
  [SecurityPageName.overview]: {
    base: [],
  },
  [SecurityPageName.detections]: {
    base: [
      {
        id: SecurityPageName.alerts,
        title: ALERTS,
        path: ALERTS_PATH,
        navLinkStatus: AppNavLinkStatus.visible,
        keywords: [
          i18n.translate('xpack.securitySolution.search.alerts', {
            defaultMessage: 'Alerts',
          }),
        ],
        searchable: true,
        order: 9001,
      },
      {
        id: SecurityPageName.rules,
        title: RULES,
        path: RULES_PATH,
        navLinkStatus: AppNavLinkStatus.hidden,
        keywords: [
          i18n.translate('xpack.securitySolution.search.rules', {
            defaultMessage: 'Rules',
          }),
        ],
        searchable: true,
      },
      {
        id: SecurityPageName.exceptions,
        title: EXCEPTIONS,
        path: EXCEPTIONS_PATH,
        navLinkStatus: AppNavLinkStatus.hidden,
        keywords: [
          i18n.translate('xpack.securitySolution.search.exceptions', {
            defaultMessage: 'Exceptions',
          }),
        ],
        searchable: true,
      },
    ],
  },
  [SecurityPageName.hosts]: {
    base: [
      {
        id: 'authentications',
        title: i18n.translate('xpack.securitySolution.search.hosts.authentications', {
          defaultMessage: 'Authentications',
        }),
        path: '/authentications',
      },
      {
        id: 'uncommonProcesses',
        title: i18n.translate('xpack.securitySolution.search.hosts.uncommonProcesses', {
          defaultMessage: 'Uncommon Processes',
        }),
        path: '/uncommonProcesses',
      },
      {
        id: 'events',
        title: i18n.translate('xpack.securitySolution.search.hosts.events', {
          defaultMessage: 'Events',
        }),
        path: '/events',
      },
      {
        id: 'externalAlerts',
        title: i18n.translate('xpack.securitySolution.search.hosts.externalAlerts', {
          defaultMessage: 'External Alerts',
        }),
        path: '/alerts',
      },
    ],
    premium: [
      {
        id: 'anomalies',
        title: i18n.translate('xpack.securitySolution.search.hosts.anomalies', {
          defaultMessage: 'Anomalies',
        }),
        path: '/anomalies',
      },
    ],
  },
  [SecurityPageName.network]: {
    base: [
      {
        id: 'dns',
        title: i18n.translate('xpack.securitySolution.search.network.dns', {
          defaultMessage: 'DNS',
        }),
        path: '/dns',
      },
      {
        id: 'http',
        title: i18n.translate('xpack.securitySolution.search.network.http', {
          defaultMessage: 'HTTP',
        }),
        path: '/http',
      },
      {
        id: 'tls',
        title: i18n.translate('xpack.securitySolution.search.network.tls', {
          defaultMessage: 'TLS',
        }),
        path: '/tls',
      },
      {
        id: 'externalAlertsNetwork',
        title: i18n.translate('xpack.securitySolution.search.network.externalAlerts', {
          defaultMessage: 'External Alerts',
        }),
        path: '/external-alerts',
      },
    ],
    premium: [
      {
        id: 'anomalies',
        title: i18n.translate('xpack.securitySolution.search.hosts.anomalies', {
          defaultMessage: 'Anomalies',
        }),
        path: '/anomalies',
      },
    ],
  },
  [SecurityPageName.timelines]: {
    base: [
      {
        id: 'timelineTemplates',
        title: i18n.translate('xpack.securitySolution.search.timeline.templates', {
          defaultMessage: 'Templates',
        }),
        path: '/template',
      },
    ],
  },
  [SecurityPageName.case]: {
    base: [
      {
        id: 'create',
        title: i18n.translate('xpack.securitySolution.search.cases.create', {
          defaultMessage: 'Create New Case',
        }),
        path: '/create',
      },
    ],
    premium: [
      {
        id: 'configure',
        title: i18n.translate('xpack.securitySolution.search.cases.configure', {
          defaultMessage: 'Configure Cases',
        }),
        path: '/configure',
      },
    ],
  },
  [SecurityPageName.administration]: {
    base: [
      {
        id: SecurityPageName.endpoints,
        navLinkStatus: AppNavLinkStatus.visible,
        title: i18n.translate('xpack.securitySolution.search.administration.endpoints', {
          defaultMessage: 'Endpoints',
        }),
        order: 9006,
        path: ENDPOINTS_PATH,
      },
      {
        id: SecurityPageName.trustedApps,
        title: i18n.translate('xpack.securitySolution.search.administration.trustedApps', {
          defaultMessage: 'Trusted Applications',
        }),
        path: TRUSTED_APPS_PATH,
      },
      {
        id: SecurityPageName.eventFilters,
        title: i18n.translate('xpack.securitySolution.search.administration.eventFilters', {
          defaultMessage: 'Event Filters',
        }),
        path: EVENT_FILTERS_PATH,
      },
    ],
  },
};

/**
 * A function that generates the plugin deepLinks
 * @param licenseType optional string for license level, if not provided basic is assumed.
 */
<<<<<<< HEAD
export function getDeepLinks(
  licenseType?: LicenseType,
  capabilities?: ApplicationStart['capabilities']
): AppDeepLink[] {
  return topDeepLinks
    .filter(
      (deepLink) =>
        deepLink.id !== SecurityPageName.case ||
        (deepLink.id === SecurityPageName.case && capabilities?.siem.read_cases)
    )
    .map((deepLink) => {
      const deepLinkId = deepLink.id as SecurityDeepLinkName;
      const subPluginDeepLinks = nestedDeepLinks[deepLinkId];
      const baseDeepLinks = [...subPluginDeepLinks.base];
      if (isPremiumLicense(licenseType)) {
        const premiumDeepLinks = subPluginDeepLinks && subPluginDeepLinks.premium;
        if (premiumDeepLinks !== undefined) {
          return {
            ...deepLink,
            deepLinks: [...baseDeepLinks, ...premiumDeepLinks],
          };
        }
      }
      return {
        ...deepLink,
        deepLinks: baseDeepLinks,
      };
    });
=======
export function getDeepLinks(licenseType?: LicenseType): AppDeepLink[] {
  return topDeepLinks.map((deepLink) => {
    const deepLinkId = deepLink.id as SecurityDeepLinkName;
    const subPluginDeepLinks = nestedDeepLinks[deepLinkId];
    const baseDeepLinks = Array.isArray(subPluginDeepLinks.base)
      ? [...subPluginDeepLinks.base]
      : [];
    if (isPremiumLicense(licenseType) && subPluginDeepLinks?.premium) {
      return {
        ...deepLink,
        deepLinks: [...baseDeepLinks, ...subPluginDeepLinks.premium],
      };
    }
    return {
      ...deepLink,
      deepLinks: baseDeepLinks,
    };
  });
>>>>>>> c0662e05
}

export function isPremiumLicense(licenseType?: LicenseType): boolean {
  return (
    licenseType === 'gold' ||
    licenseType === 'platinum' ||
    licenseType === 'enterprise' ||
    licenseType === 'trial'
  );
}

export function updateGlobalNavigation({
  capabilities,
  deepLinks,
  updater$,
}: {
  capabilities: ApplicationStart['capabilities'];
  deepLinks: AppDeepLink[];
  updater$: Subject<AppUpdater>;
}) {
  const updatedDeepLinks = deepLinks.map((link) => {
    switch (link.id) {
      case 'case':
        return {
          ...link,
          navLinkStatus: capabilities.siem.read_cases
            ? AppNavLinkStatus.visible
            : AppNavLinkStatus.hidden,
        };
      default:
        return link;
    }
  });

  updater$.next(() => ({
    deepLinks: updatedDeepLinks,
  }));
}<|MERGE_RESOLUTION|>--- conflicted
+++ resolved
@@ -318,7 +318,6 @@
  * A function that generates the plugin deepLinks
  * @param licenseType optional string for license level, if not provided basic is assumed.
  */
-<<<<<<< HEAD
 export function getDeepLinks(
   licenseType?: LicenseType,
   capabilities?: ApplicationStart['capabilities']
@@ -332,41 +331,20 @@
     .map((deepLink) => {
       const deepLinkId = deepLink.id as SecurityDeepLinkName;
       const subPluginDeepLinks = nestedDeepLinks[deepLinkId];
-      const baseDeepLinks = [...subPluginDeepLinks.base];
-      if (isPremiumLicense(licenseType)) {
-        const premiumDeepLinks = subPluginDeepLinks && subPluginDeepLinks.premium;
-        if (premiumDeepLinks !== undefined) {
-          return {
-            ...deepLink,
-            deepLinks: [...baseDeepLinks, ...premiumDeepLinks],
-          };
-        }
+      const baseDeepLinks = Array.isArray(subPluginDeepLinks.base)
+        ? [...subPluginDeepLinks.base]
+        : [];
+      if (isPremiumLicense(licenseType) && subPluginDeepLinks?.premium) {
+        return {
+          ...deepLink,
+          deepLinks: [...baseDeepLinks, ...subPluginDeepLinks.premium],
+        };
       }
       return {
         ...deepLink,
         deepLinks: baseDeepLinks,
       };
     });
-=======
-export function getDeepLinks(licenseType?: LicenseType): AppDeepLink[] {
-  return topDeepLinks.map((deepLink) => {
-    const deepLinkId = deepLink.id as SecurityDeepLinkName;
-    const subPluginDeepLinks = nestedDeepLinks[deepLinkId];
-    const baseDeepLinks = Array.isArray(subPluginDeepLinks.base)
-      ? [...subPluginDeepLinks.base]
-      : [];
-    if (isPremiumLicense(licenseType) && subPluginDeepLinks?.premium) {
-      return {
-        ...deepLink,
-        deepLinks: [...baseDeepLinks, ...subPluginDeepLinks.premium],
-      };
-    }
-    return {
-      ...deepLink,
-      deepLinks: baseDeepLinks,
-    };
-  });
->>>>>>> c0662e05
 }
 
 export function isPremiumLicense(licenseType?: LicenseType): boolean {
