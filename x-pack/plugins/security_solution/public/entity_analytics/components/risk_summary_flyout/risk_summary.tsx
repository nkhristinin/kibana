/*
 * Copyright Elasticsearch B.V. and/or licensed to Elasticsearch B.V. under one
 * or more contributor license agreements. Licensed under the Elastic License
 * 2.0; you may not use this file except in compliance with the Elastic License
 * 2.0.
 */

import React, { useMemo } from 'react';
import type { EuiBasicTableColumn } from '@elastic/eui';
import {
  useEuiTheme,
  EuiAccordion,
  EuiTitle,
  EuiSpacer,
  EuiBasicTable,
  EuiFlexGroup,
  EuiFlexItem,
  useEuiFontSize,
} from '@elastic/eui';
import { css } from '@emotion/react';
import { FormattedMessage } from '@kbn/i18n-react';
import { euiThemeVars } from '@kbn/ui-theme';
import { i18n } from '@kbn/i18n';
import { EntityDetailsLeftPanelTab } from '../../../flyout/entity_details/shared/components/left_panel/left_panel_header';
import type {
  HostRiskScore,
  UserRiskScore,
} from '../../../../common/search_strategy/security_solution/risk_score';
import { InspectButton, InspectButtonContainer } from '../../../common/components/inspect';
import { ONE_WEEK_IN_HOURS } from '../../../timelines/components/side_panel/new_user_detail/constants';
import { FormattedRelativePreferenceDate } from '../../../common/components/formatted_date';
import { RiskScoreEntity } from '../../../../common/entity_analytics/risk_engine';
import { VisualizationEmbeddable } from '../../../common/components/visualization_actions/visualization_embeddable';
import { ExpandablePanel } from '../../../flyout/shared/components/expandable_panel';
import type { RiskScoreState } from '../../api/hooks/use_risk_score';
import { getRiskScoreSummaryAttributes } from '../../lens_attributes/risk_score_summary';
import { useRiskContributingAlerts } from '../../hooks/use_risk_contributing_alerts';

export interface RiskSummaryProps<T extends RiskScoreEntity> {
  riskScoreData: RiskScoreState<T>;
  queryId: string;
  openDetailsPanel: (tab: EntityDetailsLeftPanelTab) => void;
}

interface TableItem {
  category: string;
  count: number;
}
const LENS_VISUALIZATION_HEIGHT = 126; //  Static height in pixels specified by design
const LAST_30_DAYS = { from: 'now-30d', to: 'now' };
const ALERTS_FIELDS: string[] = [];

<<<<<<< HEAD
export const RiskSummary = React.memo(
  ({ riskScoreData, queryId, openDetailsPanel }: RiskSummaryProps) => {
    const { data: userRisk } = riskScoreData;
    const userRiskData = userRisk && userRisk.length > 0 ? userRisk[0] : undefined;
    const { euiTheme } = useEuiTheme();
    const { data: alertsData } = useRiskContributingAlerts({
      riskScore: userRiskData,
      fields: ALERTS_FIELDS,
    });

    const lensAttributes = useMemo(() => {
      return getRiskScoreSummaryAttributes({
        severity: userRiskData?.user?.risk?.calculated_level,
        query: `user.name: ${userRiskData?.user?.name}`,
        spaceId: 'default',
        riskEntity: RiskScoreEntity.user,
      });
    }, [userRiskData]);

    const columns: Array<EuiBasicTableColumn<TableItem>> = useMemo(
      () => [
        {
          field: 'category',
          name: (
=======
function isUserRiskData(
  riskData: UserRiskScore | HostRiskScore | undefined
): riskData is UserRiskScore {
  return !!riskData && (riskData as UserRiskScore).user !== undefined;
}

const getEntityData = (riskData: UserRiskScore | HostRiskScore | undefined) => {
  if (!riskData) {
    return;
  }

  if (isUserRiskData(riskData)) {
    return riskData.user;
  }

  return riskData.host;
};

const RiskSummaryComponent = <T extends RiskScoreEntity>({
  riskScoreData,
  queryId,
  openDetailsPanel,
}: RiskSummaryProps<T>) => {
  const { data } = riskScoreData;
  const riskData = data && data.length > 0 ? data[0] : undefined;
  const entityData = getEntityData(riskData);
  const { euiTheme } = useEuiTheme();

  const lensAttributes = useMemo(() => {
    const entityName = entityData?.name ?? '';
    const fieldName = isUserRiskData(riskData) ? 'user.name' : 'host.name';

    return getRiskScoreSummaryAttributes({
      severity: entityData?.risk?.calculated_level,
      query: `${fieldName}: ${entityName}`,
      spaceId: 'default',
      riskEntity: isUserRiskData(riskData) ? RiskScoreEntity.user : RiskScoreEntity.host,
    });
  }, [entityData?.name, entityData?.risk?.calculated_level, riskData]);

  const columns: Array<EuiBasicTableColumn<TableItem>> = useMemo(
    () => [
      {
        field: 'category',
        name: (
          <FormattedMessage
            id="xpack.securitySolution.flyout.entityDetails.categoryColumnLabel"
            defaultMessage="Category"
          />
        ),
        truncateText: false,
        mobileOptions: { show: true },
        sortable: true,
      },
      {
        field: 'count',
        name: (
          <FormattedMessage
            id="xpack.securitySolution.flyout.entityDetails.inputsColumnLabel"
            defaultMessage="Inputs"
          />
        ),
        truncateText: false,
        mobileOptions: { show: true },
        sortable: true,
        dataType: 'number',
      },
    ],
    []
  );

  const xsFontSize = useEuiFontSize('xxs').fontSize;

  const items: TableItem[] = useMemo(
    () => [
      {
        category: i18n.translate('xpack.securitySolution.flyout.entityDetails.alertsGroupLabel', {
          defaultMessage: 'Alerts',
        }),
        count: entityData?.risk.inputs?.length ?? 0,
      },
    ],
    [entityData?.risk.inputs?.length]
  );

  return (
    <EuiAccordion
      initialIsOpen
      id={'risk_summary'}
      buttonProps={{
        css: css`
          color: ${euiTheme.colors.primary};
        `,
      }}
      buttonContent={
        <EuiTitle size="xs">
          <h3>
>>>>>>> effd9e7a
            <FormattedMessage
              id="xpack.securitySolution.flyout.entityDetails.title"
              defaultMessage="Risk summary"
            />
          </h3>
        </EuiTitle>
      }
      extraAction={
        <span
          data-test-subj="risk-summary-updatedAt"
          css={css`
            font-size: ${xsFontSize};
          `}
        >
          {riskData && (
            <FormattedMessage
              id="xpack.securitySolution.flyout.entityDetails.riskUpdatedTime"
              defaultMessage="Updated {time}"
              values={{
                time: (
                  <FormattedRelativePreferenceDate
                    value={riskData['@timestamp']}
                    dateFormat="MMM D, YYYY"
                    relativeThresholdInHrs={ONE_WEEK_IN_HOURS}
                  />
                ),
              }}
            />
<<<<<<< HEAD
          ),
          truncateText: false,
          mobileOptions: { show: true },
          sortable: true,
          dataType: 'number',
        },
      ],
      []
    );

    const xsFontSize = useEuiFontSize('xxs').fontSize;

    const items: TableItem[] = useMemo(
      () => [
        {
          category: i18n.translate('xpack.securitySolution.flyout.entityDetails.alertsGroupLabel', {
            defaultMessage: 'Alerts',
          }),
          count: alertsData?.length ?? 0,
        },
      ],
      [alertsData?.length]
    );

    return (
      <EuiAccordion
        initialIsOpen
        id={'risk_summary'}
        buttonProps={{
          css: css`
            color: ${euiTheme.colors.primary};
          `,
        }}
        buttonContent={
          <EuiTitle size="xs">
            <h3>
              <FormattedMessage
                id="xpack.securitySolution.flyout.entityDetails.title"
                defaultMessage="Risk summary"
              />
            </h3>
          </EuiTitle>
        }
        extraAction={
          <span
            data-test-subj="risk-summary-updatedAt"
            css={css`
              font-size: ${xsFontSize};
            `}
          >
            {userRiskData && (
              <FormattedMessage
                id="xpack.securitySolution.flyout.entityDetails.riskUpdatedTime"
                defaultMessage="Updated {time}"
                values={{
                  time: (
                    <FormattedRelativePreferenceDate
                      value={userRiskData['@timestamp']}
                      dateFormat="MMM D, YYYY"
                      relativeThresholdInHrs={ONE_WEEK_IN_HOURS}
                    />
                  ),
                }}
              />
            )}
          </span>
        }
      >
        <EuiSpacer size="m" />
=======
          )}
        </span>
      }
    >
      <EuiSpacer size="m" />
>>>>>>> effd9e7a

      <ExpandablePanel
        header={{
          title: (
            <FormattedMessage
              id="xpack.securitySolution.flyout.entityDetails.riskInputs"
              defaultMessage="Risk inputs"
            />
          ),
          link: {
            callback: () => openDetailsPanel(EntityDetailsLeftPanelTab.RISK_INPUTS),
            tooltip: (
              <FormattedMessage
                id="xpack.securitySolution.flyout.entityDetails.showAllRiskInputs"
                defaultMessage="Show all risk inputs"
              />
            ),
          },
          iconType: 'arrowStart',
        }}
        expand={{
          expandable: false,
        }}
      >
        <EuiFlexGroup gutterSize="m" direction="column">
          <EuiFlexItem grow={false}>
            <div
              // Improve Visualization loading state by predefining the size
              css={css`
                height: ${LENS_VISUALIZATION_HEIGHT}px;
              `}
            >
              {riskData && (
                <VisualizationEmbeddable
                  applyGlobalQueriesAndFilters={false}
                  lensAttributes={lensAttributes}
                  id={`RiskSummary-risk_score_metric`}
                  timerange={LAST_30_DAYS}
                  width={'100%'}
                  height={LENS_VISUALIZATION_HEIGHT}
                  disableOnClickFilter
                  inspectTitle={
                    <FormattedMessage
                      id="xpack.securitySolution.flyout.entityDetails.inspectVisualizationTitle"
                      defaultMessage="Risk Summary Visualization"
                    />
                  }
                />
              )}
            </div>
          </EuiFlexItem>
          <EuiFlexItem grow={false}>
            <InspectButtonContainer>
              <div
                // Anchors the position absolute inspect button (nearest positioned ancestor)
                css={css`
                  position: relative;
                `}
              >
                <div
                  // Position the inspect button above the table
                  css={css`
                    position: absolute;
                    right: 0;
                    top: -${euiThemeVars.euiSize};
                  `}
                >
                  <InspectButton
                    queryId={queryId}
                    title={
                      <FormattedMessage
                        id="xpack.securitySolution.flyout.entityDetails.inspectTableTitle"
                        defaultMessage="Risk Summary Table"
                      />
                    }
                  />
                </div>
                <EuiBasicTable
                  data-test-subj="risk-summary-table"
                  responsive={false}
                  columns={columns}
                  items={items}
                  compressed
                />
              </div>
            </InspectButtonContainer>
          </EuiFlexItem>
        </EuiFlexGroup>
      </ExpandablePanel>
      <EuiSpacer size="s" />
    </EuiAccordion>
  );
};

export const RiskSummary = React.memo(RiskSummaryComponent);
RiskSummary.displayName = 'RiskSummary';<|MERGE_RESOLUTION|>--- conflicted
+++ resolved
@@ -50,32 +50,6 @@
 const LAST_30_DAYS = { from: 'now-30d', to: 'now' };
 const ALERTS_FIELDS: string[] = [];
 
-<<<<<<< HEAD
-export const RiskSummary = React.memo(
-  ({ riskScoreData, queryId, openDetailsPanel }: RiskSummaryProps) => {
-    const { data: userRisk } = riskScoreData;
-    const userRiskData = userRisk && userRisk.length > 0 ? userRisk[0] : undefined;
-    const { euiTheme } = useEuiTheme();
-    const { data: alertsData } = useRiskContributingAlerts({
-      riskScore: userRiskData,
-      fields: ALERTS_FIELDS,
-    });
-
-    const lensAttributes = useMemo(() => {
-      return getRiskScoreSummaryAttributes({
-        severity: userRiskData?.user?.risk?.calculated_level,
-        query: `user.name: ${userRiskData?.user?.name}`,
-        spaceId: 'default',
-        riskEntity: RiskScoreEntity.user,
-      });
-    }, [userRiskData]);
-
-    const columns: Array<EuiBasicTableColumn<TableItem>> = useMemo(
-      () => [
-        {
-          field: 'category',
-          name: (
-=======
 function isUserRiskData(
   riskData: UserRiskScore | HostRiskScore | undefined
 ): riskData is UserRiskScore {
@@ -103,7 +77,10 @@
   const riskData = data && data.length > 0 ? data[0] : undefined;
   const entityData = getEntityData(riskData);
   const { euiTheme } = useEuiTheme();
-
+  const { data: alertsData } = useRiskContributingAlerts({
+    riskScore: riskData,
+    fields: ALERTS_FIELDS,
+  });
   const lensAttributes = useMemo(() => {
     const entityName = entityData?.name ?? '';
     const fieldName = isUserRiskData(riskData) ? 'user.name' : 'host.name';
@@ -149,17 +126,17 @@
 
   const xsFontSize = useEuiFontSize('xxs').fontSize;
 
-  const items: TableItem[] = useMemo(
-    () => [
-      {
-        category: i18n.translate('xpack.securitySolution.flyout.entityDetails.alertsGroupLabel', {
-          defaultMessage: 'Alerts',
-        }),
-        count: entityData?.risk.inputs?.length ?? 0,
-      },
-    ],
-    [entityData?.risk.inputs?.length]
-  );
+    const items: TableItem[] = useMemo(
+      () => [
+        {
+          category: i18n.translate('xpack.securitySolution.flyout.entityDetails.alertsGroupLabel', {
+            defaultMessage: 'Alerts',
+          }),
+          count: alertsData?.length ?? 0,
+        },
+      ],
+      [alertsData?.length]
+    );
 
   return (
     <EuiAccordion
@@ -173,7 +150,6 @@
       buttonContent={
         <EuiTitle size="xs">
           <h3>
->>>>>>> effd9e7a
             <FormattedMessage
               id="xpack.securitySolution.flyout.entityDetails.title"
               defaultMessage="Risk summary"
@@ -202,83 +178,11 @@
                 ),
               }}
             />
-<<<<<<< HEAD
-          ),
-          truncateText: false,
-          mobileOptions: { show: true },
-          sortable: true,
-          dataType: 'number',
-        },
-      ],
-      []
-    );
-
-    const xsFontSize = useEuiFontSize('xxs').fontSize;
-
-    const items: TableItem[] = useMemo(
-      () => [
-        {
-          category: i18n.translate('xpack.securitySolution.flyout.entityDetails.alertsGroupLabel', {
-            defaultMessage: 'Alerts',
-          }),
-          count: alertsData?.length ?? 0,
-        },
-      ],
-      [alertsData?.length]
-    );
-
-    return (
-      <EuiAccordion
-        initialIsOpen
-        id={'risk_summary'}
-        buttonProps={{
-          css: css`
-            color: ${euiTheme.colors.primary};
-          `,
-        }}
-        buttonContent={
-          <EuiTitle size="xs">
-            <h3>
-              <FormattedMessage
-                id="xpack.securitySolution.flyout.entityDetails.title"
-                defaultMessage="Risk summary"
-              />
-            </h3>
-          </EuiTitle>
-        }
-        extraAction={
-          <span
-            data-test-subj="risk-summary-updatedAt"
-            css={css`
-              font-size: ${xsFontSize};
-            `}
-          >
-            {userRiskData && (
-              <FormattedMessage
-                id="xpack.securitySolution.flyout.entityDetails.riskUpdatedTime"
-                defaultMessage="Updated {time}"
-                values={{
-                  time: (
-                    <FormattedRelativePreferenceDate
-                      value={userRiskData['@timestamp']}
-                      dateFormat="MMM D, YYYY"
-                      relativeThresholdInHrs={ONE_WEEK_IN_HOURS}
-                    />
-                  ),
-                }}
-              />
-            )}
-          </span>
-        }
-      >
-        <EuiSpacer size="m" />
-=======
           )}
         </span>
       }
     >
       <EuiSpacer size="m" />
->>>>>>> effd9e7a
 
       <ExpandablePanel
         header={{
