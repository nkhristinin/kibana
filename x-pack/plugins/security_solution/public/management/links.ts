--- conflicted
+++ resolved
@@ -40,23 +40,6 @@
 import { licenseService } from '../common/hooks/use_license';
 import type { LinkItem } from '../common/links/types';
 import type { StartPlugins } from '../types';
-<<<<<<< HEAD
-import {
-  manageCategories as cloudSecurityPostureCategories,
-  manageLinks as cloudSecurityPostureLinks,
-} from '../cloud_security_posture/links';
-import { manageLinks as cloudDefendLinks } from '../cloud_defend/links';
-import { IconActionHistory } from './icons/action_history';
-import { IconBlocklist } from './icons/blocklist';
-import { IconEndpoints } from './icons/endpoints';
-import { IconEndpointPolicies } from './icons/endpoint_policies';
-import { IconEventFilters } from './icons/event_filters';
-import { IconExceptionLists } from './icons/exception_lists';
-import { IconHostIsolation } from './icons/host_isolation';
-import { IconSiemRules } from './icons/siem_rules';
-import { IconTrustedApplications } from './icons/trusted_applications';
-import { IconEntityAnalytics } from './icons/entity_analytics';
-=======
 import { cloudDefendLink } from '../cloud_defend/links';
 import { IconConsole } from '../common/icons/console';
 import { IconShield } from '../common/icons/shield';
@@ -65,24 +48,11 @@
 import { IconPipeline } from '../common/icons/pipeline';
 import { IconSavedObject } from '../common/icons/saved_object';
 import { IconDashboards } from '../common/icons/dashboards';
->>>>>>> 384cf786
+
 import { HostIsolationExceptionsApiClient } from './pages/host_isolation_exceptions/host_isolation_exceptions_api_client';
 
 const categories = [
   {
-<<<<<<< HEAD
-    label: i18n.translate('xpack.securitySolution.appLinks.category.siem', {
-      defaultMessage: 'SIEM',
-    }),
-    linkIds: [
-      SecurityPageName.rules,
-      SecurityPageName.exceptions,
-      SecurityPageName.entityAnalyticsManagement,
-    ],
-  },
-  {
-=======
->>>>>>> 384cf786
     label: i18n.translate('xpack.securitySolution.appLinks.category.endpoints', {
       defaultMessage: 'Endpoints',
     }),
