--- conflicted
+++ resolved
@@ -70,7 +70,6 @@
   administration = 'administration',
 }
 
-<<<<<<< HEAD
 export enum SecurityPageGroupName {
   detect = 'detect',
   explore = 'explore',
@@ -80,11 +79,6 @@
 
 export const OVERVIEW_PATH = '/overview';
 export const APP_OVERVIEW_PATH = `${APP_PATH}${OVERVIEW_PATH}`;
-=======
-export const CASES_APP_ID = `${APP_ID}:${SecurityPageName.case}`;
-
-export const APP_OVERVIEW_PATH = `${APP_PATH}/overview`;
->>>>>>> e5188652
 export const APP_DETECTIONS_PATH = `${APP_PATH}/detections`;
 export const APP_HOSTS_PATH = `${APP_PATH}/hosts`;
 export const APP_NETWORK_PATH = `${APP_PATH}/network`;
@@ -92,6 +86,7 @@
 export const APP_CASES_PATH = `${APP_PATH}/cases`;
 export const APP_MANAGEMENT_PATH = `${APP_PATH}/administration`;
 
+export const CASES_APP_ID = `${APP_ID}:${SecurityPageName.case}`;
 export const DETECTIONS_SUB_PLUGIN_ID = `${APP_ID}:${SecurityPageName.detections}`;
 
 /** The comma-delimited list of Elasticsearch indices from which the SIEM app collects events */
