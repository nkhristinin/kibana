/*
 * Copyright Elasticsearch B.V. and/or licensed to Elasticsearch B.V. under one
 * or more contributor license agreements. Licensed under the Elastic License
 * 2.0; you may not use this file except in compliance with the Elastic License
 * 2.0.
 */

export type ExperimentalFeatures = { [K in keyof typeof allowedExperimentalValues]: boolean };

/**
 * A list of allowed values that can be used in `xpack.securitySolution.enableExperimental`.
 * This object is then used to validate and parse the value entered.
 */
export const allowedExperimentalValues = Object.freeze({
  tGridEnabled: true,
  tGridEventRenderedViewEnabled: true,

  // FIXME:PT delete?
  excludePoliciesInFilterEnabled: false,

  kubernetesEnabled: true,
  chartEmbeddablesEnabled: true,
  donutChartEmbeddablesEnabled: false, // Depends on https://github.com/elastic/kibana/issues/136409 item 2 - 6
  alertsPreviewChartEmbeddablesEnabled: false, // Depends on https://github.com/elastic/kibana/issues/136409 item 9
  /**
   * This is used for enabling the end-to-end tests for the security_solution telemetry.
   * We disable the telemetry since we don't have specific roles or permissions around it and
   * we don't want people to be able to violate security by getting access to whole documents
   * around telemetry they should not.
   * @see telemetry_detection_rules_preview_route.ts
   * @see test/detection_engine_api_integration/security_and_spaces/tests/telemetry/README.md
   */
  previewTelemetryUrlEnabled: false,

  /**
   * Enables the insights module for related alerts by process ancestry
   */
  insightsRelatedAlertsByProcessAncestry: true,

  /**
   * Enables extended rule execution logging to Event Log. When this setting is enabled:
   * - Rules write their console error, info, debug, and trace messages to Event Log,
   *   in addition to other events they log there (status changes and execution metrics).
   * - We add a Kibana Advanced Setting that controls this behavior (on/off and log level).
   * - We show a table with plain execution logs on the Rule Details page.
   */
  extendedRuleExecutionLoggingEnabled: false,

  /**
   * Enables the SOC trends timerange and stats on D&R page
   */
  socTrendsEnabled: false,

  /**
   * Enables the automated response actions in rule + alerts
   */
  responseActionsEnabled: true,

  /**
   * Enables the automated endpoint response action in rule + alerts
   */
  endpointResponseActionsEnabled: true,

  /**
   * Enables the alert details page currently only accessible via the alert details flyout and alert table context menu
   */
  alertDetailsPageEnabled: false,

  /**
   * Enables the `upload` endpoint response action (v8.9)
   */
  responseActionUploadEnabled: true,

  /**
   * Enables top charts on Alerts Page
   */
  alertsPageChartsEnabled: true,
  alertTypeEnabled: false,
  /**
   * Enables the new security flyout over the current alert details flyout
   */
  securityFlyoutEnabled: false,

  /**
   * Enables the Elastic AI Assistant
   */
  assistantEnabled: false,

  /**
   * Keep DEPRECATED experimental flags that are documented to prevent failed upgrades.
   * https://www.elastic.co/guide/en/security/current/user-risk-score.html
   * https://www.elastic.co/guide/en/security/current/host-risk-score.html
   *
   * Issue: https://github.com/elastic/kibana/issues/146777
   */
  riskyHostsEnabled: false, // DEPRECATED
  riskyUsersEnabled: false, // DEPRECATED

  /*
   * Enables new Set of filters on the Alerts page.
   *
   **/
  alertsPageFiltersEnabled: true,

  /*
   * Enables the new user details flyout displayed on the Alerts page and timeline.
   *
   **/
  newUserDetailsFlyout: false,

  /**
   * Enables Protections/Detections Coverage Overview page (Epic link https://github.com/elastic/security-team/issues/2905)
   *
   * This flag aims to facilitate the development process as the feature may not make it to 8.9 release.
   *
   * The flag doesn't have to be documented and has to be removed after the feature is ready to release.
   */
  detectionsCoverageOverview: false,

  /**
<<<<<<< HEAD
   * Enable risk engine client and initialisation of datastream, component templates and mappings
   */
  riskScoringPersistence: false,
=======
   * Enables experimental Entity Analytics HTTP endpoints
   */
  riskScoringRoutesEnabled: false,
>>>>>>> c131f41f
});

type ExperimentalConfigKeys = Array<keyof ExperimentalFeatures>;
type Mutable<T> = { -readonly [P in keyof T]: T[P] };

const allowedKeys = Object.keys(allowedExperimentalValues) as Readonly<ExperimentalConfigKeys>;

/**
 * Parses the string value used in `xpack.securitySolution.enableExperimental` kibana configuration,
 * which should be a string of values delimited by a comma (`,`)
 *
 * @param configValue
 * @throws SecuritySolutionInvalidExperimentalValue
 */
export const parseExperimentalConfigValue = (
  configValue: string[]
): { features: ExperimentalFeatures; invalid: string[] } => {
  const enabledFeatures: Mutable<Partial<ExperimentalFeatures>> = {};
  const invalidKeys: string[] = [];

  for (const value of configValue) {
    if (!allowedKeys.includes(value as keyof ExperimentalFeatures)) {
      invalidKeys.push(value);
    } else {
      enabledFeatures[value as keyof ExperimentalFeatures] = true;
    }
  }

  return {
    features: {
      ...allowedExperimentalValues,
      ...enabledFeatures,
    },
    invalid: invalidKeys,
  };
};

export const getExperimentalAllowedValues = (): string[] => [...allowedKeys];<|MERGE_RESOLUTION|>--- conflicted
+++ resolved
@@ -116,17 +116,17 @@
    * The flag doesn't have to be documented and has to be removed after the feature is ready to release.
    */
   detectionsCoverageOverview: false,
-
+  
   /**
-<<<<<<< HEAD
    * Enable risk engine client and initialisation of datastream, component templates and mappings
    */
   riskScoringPersistence: false,
-=======
+  
+  /**
    * Enables experimental Entity Analytics HTTP endpoints
    */
   riskScoringRoutesEnabled: false,
->>>>>>> c131f41f
+
 });
 
 type ExperimentalConfigKeys = Array<keyof ExperimentalFeatures>;
