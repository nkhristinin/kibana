/*
 * Copyright Elasticsearch B.V. and/or licensed to Elasticsearch B.V. under one
 * or more contributor license agreements. Licensed under the Elastic License
 * 2.0; you may not use this file except in compliance with the Elastic License
 * 2.0.
 */

import React, { FunctionComponent } from 'react';
import { i18n } from '@kbn/i18n';

import { useConfiguration } from '../../../form';
import {
  DataTierAllocationField,
  SearchableSnapshotField,
  IndexPriorityField,
  ReplicasField,
  RollupField,
  FreezeField,
} from '../shared_fields';

import { Phase } from '../phase';

const i18nTexts = {
  dataTierAllocation: {
    description: i18n.translate('xpack.indexLifecycleMgmt.coldPhase.dataTier.description', {
      defaultMessage:
        'Move data to nodes optimized for less frequent, read-only access. Store data in the cold phase on less-expensive hardware.',
    }),
  },
};

export const ColdPhase: FunctionComponent = () => {
<<<<<<< HEAD
  const { isUsingSearchableSnapshotInHotPhase, canUseRollupInColdPhase } = useConfigurationIssues();
=======
  const { isUsingSearchableSnapshotInHotPhase } = useConfiguration();
>>>>>>> 25e586ac

  return (
    <Phase phase="cold" topLevelSettings={<SearchableSnapshotField phase="cold" />}>
      <ReplicasField phase="cold" />

      {/* Freeze section */}
      {!isUsingSearchableSnapshotInHotPhase && <FreezeField phase="cold" />}

      {/* Data tier allocation section */}
      <DataTierAllocationField
        description={i18nTexts.dataTierAllocation.description}
        phase="cold"
      />

      {canUseRollupInColdPhase && <RollupField phase="cold" />}

      <IndexPriorityField phase="cold" />
    </Phase>
  );
};<|MERGE_RESOLUTION|>--- conflicted
+++ resolved
@@ -30,11 +30,7 @@
 };
 
 export const ColdPhase: FunctionComponent = () => {
-<<<<<<< HEAD
-  const { isUsingSearchableSnapshotInHotPhase, canUseRollupInColdPhase } = useConfigurationIssues();
-=======
-  const { isUsingSearchableSnapshotInHotPhase } = useConfiguration();
->>>>>>> 25e586ac
+  const { isUsingSearchableSnapshotInHotPhase, canUseRollupInColdPhase } = useConfiguration();
 
   return (
     <Phase phase="cold" topLevelSettings={<SearchableSnapshotField phase="cold" />}>
