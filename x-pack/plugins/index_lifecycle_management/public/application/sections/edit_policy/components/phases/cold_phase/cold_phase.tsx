/*
 * Copyright Elasticsearch B.V. and/or licensed to Elasticsearch B.V. under one
 * or more contributor license agreements. Licensed under the Elastic License
 * 2.0; you may not use this file except in compliance with the Elastic License
 * 2.0.
 */

import React, { FunctionComponent } from 'react';
import { i18n } from '@kbn/i18n';

import { useConfigurationIssues } from '../../../form';
import {
  DataTierAllocationField,
  SearchableSnapshotField,
  IndexPriorityField,
  ReplicasField,
<<<<<<< HEAD
  RollupField,
=======
  FreezeField,
>>>>>>> 1618e543
} from '../shared_fields';

import { Phase } from '../phase';

const i18nTexts = {
  dataTierAllocation: {
    description: i18n.translate('xpack.indexLifecycleMgmt.coldPhase.dataTier.description', {
      defaultMessage:
        'Move data to nodes optimized for less frequent, read-only access. Store data in the cold phase on less-expensive hardware.',
    }),
  },
};

export const ColdPhase: FunctionComponent = () => {
  const {
    isUsingSearchableSnapshotInHotPhase,
    isUsingSearchableSnapshotInColdPhase,
  } = useConfigurationIssues();

  return (
    <Phase phase="cold" topLevelSettings={<SearchableSnapshotField phase="cold" />}>
      <ReplicasField phase="cold" />

      {/* Freeze section */}
      {!isUsingSearchableSnapshotInHotPhase && <FreezeField phase="cold" />}

      {/* Data tier allocation section */}
      <DataTierAllocationField
        description={i18nTexts.dataTierAllocation.description}
        phase="cold"
      />

      {!isUsingSearchableSnapshotInColdPhase && !isUsingSearchableSnapshotInHotPhase && (
        <RollupField phase="cold" />
      )}

      <IndexPriorityField phase="cold" />
    </Phase>
  );
};<|MERGE_RESOLUTION|>--- conflicted
+++ resolved
@@ -14,11 +14,8 @@
   SearchableSnapshotField,
   IndexPriorityField,
   ReplicasField,
-<<<<<<< HEAD
   RollupField,
-=======
   FreezeField,
->>>>>>> 1618e543
 } from '../shared_fields';
 
 import { Phase } from '../phase';
