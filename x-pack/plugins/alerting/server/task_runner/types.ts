--- conflicted
+++ resolved
@@ -179,9 +179,6 @@
   spaceIdToNamespace: SpaceIdToNamespaceFunction;
   uiSettings: UiSettingsServiceStart;
   usageCounter?: UsageCounter;
-<<<<<<< HEAD
   getEventLogClient: (request: KibanaRequest) => IEventLogClient;
-=======
   isServerless: boolean;
->>>>>>> 2b403142
 }