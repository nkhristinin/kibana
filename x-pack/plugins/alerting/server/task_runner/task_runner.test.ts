--- conflicted
+++ resolved
@@ -3223,29 +3223,8 @@
     expect(getErrorSource(runnerResult.taskRunError as Error)).toBe(TaskErrorSource.USER);
   });
 
-<<<<<<< HEAD
   test('when there is a gap, report it to alert event log', async () => {
     encryptedSavedObjectsClient.getDecryptedAsInternalUser.mockResolvedValue(mockedRawRuleSO);
-=======
-  test('reschedules when persistAlerts returns a cluster_block_exception', async () => {
-    const err = new ErrorWithType({
-      message: 'Index is blocked',
-      type: 'cluster_block_exception',
-    });
-
-    alertsClient.persistAlerts.mockRejectedValueOnce(err);
-    alertsService.createAlertsClient.mockImplementation(() => alertsClient);
->>>>>>> 3dcae514
-
-    const taskRunner = new TaskRunner({
-      ruleType,
-      taskInstance: mockedTaskInstance,
-      context: taskRunnerFactoryInitializerParams,
-      inMemoryMetrics,
-      internalSavedObjectsRepository,
-    });
-<<<<<<< HEAD
-
     jest.spyOn(RuleMonitoringService.prototype, 'getMonitoring').mockImplementation(() => {
       return {
         run: {
@@ -3271,7 +3250,24 @@
     expect(alertingEventLogger.reportGap).toHaveBeenCalledWith({
       gap: { gte: '2021-09-01T00:00:00.000Z', lte: '2021-09-01T00:00:00.001Z' },
     });
-=======
+  });
+
+  test('reschedules when persistAlerts returns a cluster_block_exception', async () => {
+    const err = new ErrorWithType({
+      message: 'Index is blocked',
+      type: 'cluster_block_exception',
+    });
+
+    alertsClient.persistAlerts.mockRejectedValueOnce(err);
+    alertsService.createAlertsClient.mockImplementation(() => alertsClient);
+
+    const taskRunner = new TaskRunner({
+      ruleType,
+      taskInstance: mockedTaskInstance,
+      context: taskRunnerFactoryInitializerParams,
+      inMemoryMetrics,
+      internalSavedObjectsRepository,
+    });
     mockGetAlertFromRaw.mockReturnValue(mockedRuleTypeSavedObject as Rule);
     encryptedSavedObjectsClient.getDecryptedAsInternalUser.mockResolvedValueOnce(mockedRawRuleSO);
 
@@ -3287,7 +3283,6 @@
         tags: ['1', 'test', 'rule-run-failed', 'framework-error'],
       }
     );
->>>>>>> 3dcae514
   });
 
   function testAlertingEventLogCalls({
