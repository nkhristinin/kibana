--- conflicted
+++ resolved
@@ -6,11 +6,7 @@
  */
 
 import { SavedObjectsModelVersionMap } from '@kbn/core-saved-objects-server';
-<<<<<<< HEAD
-import { rawRuleSchemaV1, rawRuleSchemaV2 } from '../schemas/raw_rule';
-=======
 import { rawRuleSchemaV1, rawRuleSchemaV2, rawRuleSchemaV3 } from '../schemas/raw_rule';
->>>>>>> 627692c4
 
 export const ruleModelVersions: SavedObjectsModelVersionMap = {
   '1': {
@@ -27,8 +23,6 @@
       create: rawRuleSchemaV2,
     },
   },
-<<<<<<< HEAD
-=======
   '3': {
     changes: [],
     schemas: {
@@ -36,5 +30,4 @@
       create: rawRuleSchemaV3,
     },
   },
->>>>>>> 627692c4
 };