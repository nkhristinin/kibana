/*
 * Copyright Elasticsearch B.V. and/or licensed to Elasticsearch B.V. under one
 * or more contributor license agreements. Licensed under the Elastic License
 * 2.0; you may not use this file except in compliance with the Elastic License
 * 2.0.
 */

import type { PublicMethodsOf } from '@kbn/utility-types';
import {
  BehaviorSubject,
  ReplaySubject,
  Subject,
  Observable,
  map,
  distinctUntilChanged,
} from 'rxjs';
import { pick } from 'lodash';
import { UsageCollectionSetup, UsageCounter } from '@kbn/usage-collection-plugin/server';
import { SecurityPluginSetup, SecurityPluginStart } from '@kbn/security-plugin/server';
import { PluginSetup as DataPluginSetup } from '@kbn/data-plugin/server';
import { PluginStart as DataViewsPluginStart } from '@kbn/data-views-plugin/server';
import {
  EncryptedSavedObjectsPluginSetup,
  EncryptedSavedObjectsPluginStart,
} from '@kbn/encrypted-saved-objects-plugin/server';
import {
  TaskManagerSetupContract,
  TaskManagerStartContract,
} from '@kbn/task-manager-plugin/server';
import { DEFAULT_SPACE_ID } from '@kbn/spaces-plugin/common';
import { SpacesPluginStart } from '@kbn/spaces-plugin/server';
import {
  KibanaRequest,
  Logger,
  PluginInitializerContext,
  CoreSetup,
  CoreStart,
  IContextProvider,
  StatusServiceSetup,
  ServiceStatus,
  SavedObjectsBulkGetObject,
  ServiceStatusLevels,
  CoreStatus,
} from '@kbn/core/server';
import {
  LICENSE_TYPE,
  LicensingPluginSetup,
  LicensingPluginStart,
} from '@kbn/licensing-plugin/server';
import {
  PluginSetupContract as ActionsPluginSetupContract,
  PluginStartContract as ActionsPluginStartContract,
} from '@kbn/actions-plugin/server';
import {
  IEventLogger,
  IEventLogService,
  IEventLogClientService,
} from '@kbn/event-log-plugin/server';
import { FeaturesPluginStart, FeaturesPluginSetup } from '@kbn/features-plugin/server';
import type { PluginSetup as UnifiedSearchServerPluginSetup } from '@kbn/unified-search-plugin/server';
import { PluginStart as DataPluginStart } from '@kbn/data-plugin/server';
import { MonitoringCollectionSetup } from '@kbn/monitoring-collection-plugin/server';
import { SharePluginStart } from '@kbn/share-plugin/server';

import { RuleTypeRegistry } from './rule_type_registry';
import { TaskRunnerFactory } from './task_runner';
import { RulesClientFactory } from './rules_client_factory';
import {
  RulesSettingsClientFactory,
  RulesSettingsService,
  getRulesSettingsFeature,
} from './rules_settings';
import { MaintenanceWindowClientFactory } from './maintenance_window_client_factory';
import { ILicenseState, LicenseState } from './lib/license_state';
import { AlertingRequestHandlerContext, ALERTING_FEATURE_ID, RuleAlertData } from './types';
import { defineRoutes } from './routes';
import {
  AlertInstanceContext,
  AlertInstanceState,
  AlertsHealth,
  RuleType,
  RuleTypeParams,
  RuleTypeState,
  RulesClientApi,
} from './types';
import { registerAlertingUsageCollector } from './usage';
import { initializeAlertingTelemetry, scheduleAlertingTelemetry } from './usage/task';
import {
  setupSavedObjects,
  RULE_SAVED_OBJECT_TYPE,
  AD_HOC_RUN_SAVED_OBJECT_TYPE,
} from './saved_objects';
import {
  initializeApiKeyInvalidator,
  scheduleApiKeyInvalidatorTask,
} from './invalidate_pending_api_keys/task';
import { scheduleAlertingHealthCheck, initializeAlertingHealth } from './health';
import { AlertingConfig, AlertingRulesConfig } from './config';
import { getHealth } from './health/get_health';
import { AlertingAuthorizationClientFactory } from './alerting_authorization_client_factory';
import { AlertingAuthorization } from './authorization';
import { getSecurityHealth, SecurityHealth } from './lib/get_security_health';
import { registerNodeCollector, registerClusterCollector, InMemoryMetrics } from './monitoring';
import { getRuleTaskTimeout } from './lib/get_rule_task_timeout';
import { getActionsConfigMap } from './lib/get_actions_config_map';
import {
  AlertsService,
  type PublicFrameworkAlertsService,
  type InitializationPromise,
  errorResult,
} from './alerts_service';
import { maintenanceWindowFeature } from './maintenance_window_feature';
import { ConnectorAdapterRegistry } from './connector_adapters/connector_adapter_registry';
import { ConnectorAdapter, ConnectorAdapterParams } from './connector_adapters/types';
import { DataStreamAdapter, getDataStreamAdapter } from './alerts_service/lib/data_stream_adapter';
import { createGetAlertIndicesAliasFn, GetAlertIndicesAlias } from './lib';
import { BackfillClient } from './backfill_client/backfill_client';
import { MaintenanceWindowsService } from './task_runner/maintenance_windows';

export const EVENT_LOG_PROVIDER = 'alerting';
export const EVENT_LOG_ACTIONS = {
  execute: 'execute',
  executeStart: 'execute-start',
  executeAction: 'execute-action',
  executeBackfill: 'execute-backfill',
  newInstance: 'new-instance',
  recoveredInstance: 'recovered-instance',
  activeInstance: 'active-instance',
  executeTimeout: 'execute-timeout',
  untrackedInstance: 'untracked-instance',
  gap: 'gap',
};
export const LEGACY_EVENT_LOG_ACTIONS = {
  resolvedInstance: 'resolved-instance',
};

export interface AlertingServerSetup {
  registerConnectorAdapter<
    RuleActionParams extends ConnectorAdapterParams = ConnectorAdapterParams,
    ConnectorParams extends ConnectorAdapterParams = ConnectorAdapterParams
  >(
    adapter: ConnectorAdapter<RuleActionParams, ConnectorParams>
  ): void;
  registerType<
    Params extends RuleTypeParams = RuleTypeParams,
    ExtractedParams extends RuleTypeParams = RuleTypeParams,
    State extends RuleTypeState = RuleTypeState,
    InstanceState extends AlertInstanceState = AlertInstanceState,
    InstanceContext extends AlertInstanceContext = AlertInstanceContext,
    ActionGroupIds extends string = never,
    RecoveryActionGroupId extends string = never,
    AlertData extends RuleAlertData = never
  >(
    ruleType: RuleType<
      Params,
      ExtractedParams,
      State,
      InstanceState,
      InstanceContext,
      ActionGroupIds,
      RecoveryActionGroupId,
      AlertData
    >
  ): void;

  getSecurityHealth: () => Promise<SecurityHealth>;
  getConfig: () => AlertingRulesConfig;
  frameworkAlerts: PublicFrameworkAlertsService;
  getDataStreamAdapter: () => DataStreamAdapter;
}

export interface AlertingServerStart {
  listTypes: RuleTypeRegistry['list'];
  getAllTypes: RuleTypeRegistry['getAllTypes'];
  getType: RuleTypeRegistry['get'];
  getAlertIndicesAlias: GetAlertIndicesAlias;
  getRulesClientWithRequest(request: KibanaRequest): Promise<RulesClientApi>;
  getAlertingAuthorizationWithRequest(
    request: KibanaRequest
  ): Promise<PublicMethodsOf<AlertingAuthorization>>;
  getFrameworkHealth: () => Promise<AlertsHealth>;
}

export interface AlertingPluginsSetup {
  security?: SecurityPluginSetup;
  taskManager: TaskManagerSetupContract;
  actions: ActionsPluginSetupContract;
  encryptedSavedObjects: EncryptedSavedObjectsPluginSetup;
  licensing: LicensingPluginSetup;
  usageCollection?: UsageCollectionSetup;
  eventLog: IEventLogService;
  statusService: StatusServiceSetup;
  monitoringCollection: MonitoringCollectionSetup;
  data: DataPluginSetup;
  features: FeaturesPluginSetup;
  unifiedSearch: UnifiedSearchServerPluginSetup;
}

export interface AlertingPluginsStart {
  actions: ActionsPluginStartContract;
  taskManager: TaskManagerStartContract;
  encryptedSavedObjects: EncryptedSavedObjectsPluginStart;
  features: FeaturesPluginStart;
  eventLog: IEventLogClientService;
  licensing: LicensingPluginStart;
  spaces?: SpacesPluginStart;
  security?: SecurityPluginStart;
  data: DataPluginStart;
  dataViews: DataViewsPluginStart;
  share: SharePluginStart;
}

export class AlertingPlugin {
  private readonly config: AlertingConfig;
  private readonly logger: Logger;
  private ruleTypeRegistry?: RuleTypeRegistry;
  private readonly taskRunnerFactory: TaskRunnerFactory;
  private licenseState: ILicenseState | null = null;
  private isESOCanEncrypt?: boolean;
  private security?: SecurityPluginSetup;
  private readonly rulesClientFactory: RulesClientFactory;
  private readonly alertingAuthorizationClientFactory: AlertingAuthorizationClientFactory;
  private readonly rulesSettingsClientFactory: RulesSettingsClientFactory;
  private readonly maintenanceWindowClientFactory: MaintenanceWindowClientFactory;
  private readonly telemetryLogger: Logger;
  private readonly kibanaVersion: PluginInitializerContext['env']['packageInfo']['version'];
  private eventLogService?: IEventLogService;
  private eventLogger?: IEventLogger;
  private kibanaBaseUrl: string | undefined;
  private usageCounter: UsageCounter | undefined;
  private inMemoryMetrics: InMemoryMetrics;
  private alertsService: AlertsService | null;
  private pluginStop$: Subject<void>;
  private dataStreamAdapter?: DataStreamAdapter;
  private backfillClient?: BackfillClient;
  private readonly isServerless: boolean;
  private nodeRoles: PluginInitializerContext['node']['roles'];
  private readonly connectorAdapterRegistry = new ConnectorAdapterRegistry();

  constructor(initializerContext: PluginInitializerContext) {
    this.config = initializerContext.config.get();
    this.logger = initializerContext.logger.get();
    this.taskRunnerFactory = new TaskRunnerFactory();
    this.rulesClientFactory = new RulesClientFactory();
    this.alertsService = null;
    this.nodeRoles = initializerContext.node.roles;
    this.alertingAuthorizationClientFactory = new AlertingAuthorizationClientFactory();
    this.rulesSettingsClientFactory = new RulesSettingsClientFactory();
    this.maintenanceWindowClientFactory = new MaintenanceWindowClientFactory();
    this.telemetryLogger = initializerContext.logger.get('usage');
    this.kibanaVersion = initializerContext.env.packageInfo.version;
    this.inMemoryMetrics = new InMemoryMetrics(initializerContext.logger.get('in_memory_metrics'));
    this.pluginStop$ = new ReplaySubject(1);
    this.isServerless = initializerContext.env.packageInfo.buildFlavor === 'serverless';
  }

  public setup(
    core: CoreSetup<AlertingPluginsStart, unknown>,
    plugins: AlertingPluginsSetup
  ): AlertingServerSetup {
    this.kibanaBaseUrl = core.http.basePath.publicBaseUrl;
    this.licenseState = new LicenseState(plugins.licensing.license$);
    this.security = plugins.security;

    const elasticsearchAndSOAvailability$ = getElasticsearchAndSOAvailability(core.status.core$);

    const useDataStreamForAlerts = this.isServerless;
    this.dataStreamAdapter = getDataStreamAdapter({ useDataStreamForAlerts });

    core.capabilities.registerProvider(() => {
      return {
        management: {
          insightsAndAlerting: {
            triggersActions: true,
            maintenanceWindows: true,
          },
        },
      };
    });

    plugins.features.registerKibanaFeature(getRulesSettingsFeature(this.isServerless));

    plugins.features.registerKibanaFeature(maintenanceWindowFeature);

    this.isESOCanEncrypt = plugins.encryptedSavedObjects.canEncrypt;

    if (!this.isESOCanEncrypt) {
      this.logger.warn(
        'APIs are disabled because the Encrypted Saved Objects plugin is missing encryption key. Please set xpack.encryptedSavedObjects.encryptionKey in the kibana.yml or use the bin/kibana-encryption-keys command.'
      );
    }

    const taskManagerStartPromise = core
      .getStartServices()
      .then(([_, alertingStart]) => alertingStart.taskManager);

    this.backfillClient = new BackfillClient({
      logger: this.logger,
      taskManagerSetup: plugins.taskManager,
      taskManagerStartPromise,
      taskRunnerFactory: this.taskRunnerFactory,
    });

    this.eventLogger = plugins.eventLog.getLogger({
      event: { provider: EVENT_LOG_PROVIDER },
    });

    this.eventLogService = plugins.eventLog;
    plugins.eventLog.registerProviderActions(EVENT_LOG_PROVIDER, Object.values(EVENT_LOG_ACTIONS));

    if (this.config.enableFrameworkAlerts) {
      if (this.nodeRoles.migrator) {
        this.logger.info(`Skipping initialization of AlertsService on migrator node`);
      } else {
        this.logger.info(
          `using ${
            this.dataStreamAdapter.isUsingDataStreams() ? 'datastreams' : 'indexes and aliases'
          } for persisting alerts`
        );
        this.alertsService = new AlertsService({
          logger: this.logger,
          pluginStop$: this.pluginStop$,
          kibanaVersion: this.kibanaVersion,
          dataStreamAdapter: this.dataStreamAdapter!,
          elasticsearchClientPromise: core
            .getStartServices()
            .then(([{ elasticsearch }]) => elasticsearch.client.asInternalUser),
          elasticsearchAndSOAvailability$,
          isServerless: this.isServerless,
        });
      }
    }

    const ruleTypeRegistry = new RuleTypeRegistry({
      config: this.config,
      logger: this.logger,
      taskManager: plugins.taskManager,
      taskRunnerFactory: this.taskRunnerFactory,
      licenseState: this.licenseState,
      licensing: plugins.licensing,
      alertsService: this.alertsService,
      minimumScheduleInterval: this.config.rules.minimumScheduleInterval,
      inMemoryMetrics: this.inMemoryMetrics,
    });
    this.ruleTypeRegistry = ruleTypeRegistry;

    const usageCollection = plugins.usageCollection;
    if (usageCollection) {
      registerAlertingUsageCollector(usageCollection, taskManagerStartPromise);
      const eventLogIndex = this.eventLogService.getIndexPattern();
      initializeAlertingTelemetry(this.telemetryLogger, core, plugins.taskManager, eventLogIndex);
    }

    // Usage counter for telemetry
    this.usageCounter = plugins.usageCollection?.createUsageCounter(ALERTING_FEATURE_ID);

    const getSearchSourceMigrations = plugins.data.search.searchSource.getAllMigrations.bind(
      plugins.data.search.searchSource
    );
    setupSavedObjects(
      core.savedObjects,
      plugins.encryptedSavedObjects,
      this.ruleTypeRegistry,
      this.logger,
      plugins.actions.isPreconfiguredConnector,
      getSearchSourceMigrations
    );

    initializeApiKeyInvalidator(
      this.logger,
      core.getStartServices(),
      plugins.taskManager,
      this.config
    );

    const serviceStatus$ = new BehaviorSubject<ServiceStatus>({
      level: ServiceStatusLevels.available,
      summary: 'Alerting is (probably) ready',
    });
    core.status.set(serviceStatus$);

    initializeAlertingHealth(this.logger, plugins.taskManager, core.getStartServices());

    core.http.registerRouteHandlerContext<AlertingRequestHandlerContext, 'alerting'>(
      'alerting',
      this.createRouteHandlerContext(core)
    );

    if (plugins.monitoringCollection) {
      registerNodeCollector({
        monitoringCollection: plugins.monitoringCollection,
        inMemoryMetrics: this.inMemoryMetrics,
      });
      registerClusterCollector({
        monitoringCollection: plugins.monitoringCollection,
        core,
      });
    }

    // Routes
    const router = core.http.createRouter<AlertingRequestHandlerContext>();
    // Register routes
    defineRoutes({
      router,
      licenseState: this.licenseState,
      usageCounter: this.usageCounter,
      getAlertIndicesAlias: createGetAlertIndicesAliasFn(this.ruleTypeRegistry!),
      encryptedSavedObjects: plugins.encryptedSavedObjects,
      config$: plugins.unifiedSearch.autocomplete.getInitializerContextConfig().create(),
      isServerless: this.isServerless,
      docLinks: core.docLinks,
    });

    return {
      registerConnectorAdapter: <
        RuleActionParams extends ConnectorAdapterParams = ConnectorAdapterParams,
        ConnectorParams extends ConnectorAdapterParams = ConnectorAdapterParams
      >(
        adapter: ConnectorAdapter<RuleActionParams, ConnectorParams>
      ) => {
        this.connectorAdapterRegistry.register(adapter);
      },
      registerType: <
        Params extends RuleTypeParams = never,
        ExtractedParams extends RuleTypeParams = never,
        State extends RuleTypeState = never,
        InstanceState extends AlertInstanceState = never,
        InstanceContext extends AlertInstanceContext = never,
        ActionGroupIds extends string = never,
        RecoveryActionGroupId extends string = never,
        AlertData extends RuleAlertData = never
      >(
        ruleType: RuleType<
          Params,
          ExtractedParams,
          State,
          InstanceState,
          InstanceContext,
          ActionGroupIds,
          RecoveryActionGroupId,
          AlertData
        >
      ) => {
        if (!(ruleType.minimumLicenseRequired in LICENSE_TYPE)) {
          throw new Error(`"${ruleType.minimumLicenseRequired}" is not a valid license type`);
        }
        ruleType.ruleTaskTimeout = getRuleTaskTimeout({
          config: this.config.rules,
          ruleTaskTimeout: ruleType.ruleTaskTimeout,
          ruleTypeId: ruleType.id,
        });
        ruleType.cancelAlertsOnRuleTimeout =
          ruleType.cancelAlertsOnRuleTimeout ?? this.config.cancelAlertsOnRuleTimeout;
        ruleType.doesSetRecoveryContext = ruleType.doesSetRecoveryContext ?? false;
        ruleType.autoRecoverAlerts = ruleType.autoRecoverAlerts ?? true;
        ruleTypeRegistry.register(ruleType);
      },
      getSecurityHealth: async () => {
        return await getSecurityHealth(
          async () => (this.licenseState ? this.licenseState.getIsSecurityEnabled() : null),
          async () => plugins.encryptedSavedObjects.canEncrypt,
          async () => {
            const [, { security }] = await core.getStartServices();
            return security?.authc.apiKeys.areAPIKeysEnabled() ?? false;
          }
        );
      },
      getConfig: () => {
        return {
          ...pick(this.config.rules, ['minimumScheduleInterval', 'maxScheduledPerMinute', 'run']),
          isUsingSecurity: this.licenseState ? !!this.licenseState.getIsSecurityEnabled() : false,
        };
      },
      frameworkAlerts: {
        enabled: () => this.config.enableFrameworkAlerts,
        getContextInitializationPromise: (
          context: string,
          namespace: string
        ): Promise<InitializationPromise> => {
          if (this.alertsService) {
            return this.alertsService.getContextInitializationPromise(context, namespace);
          }

          return Promise.resolve(errorResult(`Framework alerts service not available`));
        },
      },
      getDataStreamAdapter: () => this.dataStreamAdapter!,
    };
  }

  public start(core: CoreStart, plugins: AlertingPluginsStart): AlertingServerStart {
    const {
      isESOCanEncrypt,
      logger,
      taskRunnerFactory,
      ruleTypeRegistry,
      rulesClientFactory,
      alertingAuthorizationClientFactory,
      rulesSettingsClientFactory,
      maintenanceWindowClientFactory,
      security,
      licenseState,
    } = this;
    licenseState?.setNotifyUsage(plugins.licensing.featureUsage.notifyUsage);

    const encryptedSavedObjectsClient = plugins.encryptedSavedObjects.getClient({
      includedHiddenTypes: [RULE_SAVED_OBJECT_TYPE, AD_HOC_RUN_SAVED_OBJECT_TYPE],
    });

    const spaceIdToNamespace = (spaceId?: string) => {
      return plugins.spaces && spaceId
        ? plugins.spaces.spacesService.spaceIdToNamespace(spaceId)
        : undefined;
    };

    alertingAuthorizationClientFactory.initialize({
      ruleTypeRegistry: ruleTypeRegistry!,
      securityPluginStart: plugins.security,
      async getSpace(request: KibanaRequest) {
        return plugins.spaces?.spacesService.getActiveSpace(request);
      },
      getSpaceId(request: KibanaRequest) {
        return plugins.spaces?.spacesService.getSpaceId(request) ?? DEFAULT_SPACE_ID;
      },
      features: plugins.features,
    });

    rulesClientFactory.initialize({
      ruleTypeRegistry: ruleTypeRegistry!,
      logger,
      taskManager: plugins.taskManager,
      securityPluginSetup: security,
      securityPluginStart: plugins.security,
      internalSavedObjectsRepository: core.savedObjects.createInternalRepository([
        RULE_SAVED_OBJECT_TYPE,
        AD_HOC_RUN_SAVED_OBJECT_TYPE,
      ]),
      encryptedSavedObjectsClient,
      spaceIdToNamespace,
      getSpaceId(request: KibanaRequest) {
        return plugins.spaces?.spacesService.getSpaceId(request) ?? DEFAULT_SPACE_ID;
      },
      actions: plugins.actions,
      eventLog: plugins.eventLog,
      kibanaVersion: this.kibanaVersion,
      authorization: alertingAuthorizationClientFactory,
      eventLogger: this.eventLogger,
      minimumScheduleInterval: this.config.rules.minimumScheduleInterval,
      maxScheduledPerMinute: this.config.rules.maxScheduledPerMinute,
      getAlertIndicesAlias: createGetAlertIndicesAliasFn(this.ruleTypeRegistry!),
      alertsService: this.alertsService,
      backfillClient: this.backfillClient!,
      connectorAdapterRegistry: this.connectorAdapterRegistry,
      uiSettings: core.uiSettings,
      securityService: core.security,
    });

    rulesSettingsClientFactory.initialize({
      logger: this.logger,
      savedObjectsService: core.savedObjects,
      securityService: core.security,
      isServerless: this.isServerless,
    });

    maintenanceWindowClientFactory.initialize({
      logger: this.logger,
      savedObjectsService: core.savedObjects,
      securityService: core.security,
      uiSettings: core.uiSettings,
    });

    const getRulesClientWithRequest = async (request: KibanaRequest) => {
      if (isESOCanEncrypt !== true) {
        throw new Error(
          `Unable to create alerts client because the Encrypted Saved Objects plugin is missing encryption key. Please set xpack.encryptedSavedObjects.encryptionKey in the kibana.yml or use the bin/kibana-encryption-keys command.`
        );
      }
      return rulesClientFactory!.create(request, core.savedObjects);
    };

    const getAlertingAuthorizationWithRequest = async (request: KibanaRequest) => {
      return alertingAuthorizationClientFactory!.create(request);
    };

    const getRulesSettingsClientWithRequest = (request: KibanaRequest) => {
      return rulesSettingsClientFactory!.create(request);
    };

    const getMaintenanceWindowClientWithRequest = (request: KibanaRequest) => {
      return maintenanceWindowClientFactory!.create(request);
    };

    taskRunnerFactory.initialize({
      actionsConfigMap: getActionsConfigMap(this.config.rules.run.actions),
      actionsPlugin: plugins.actions,
      alertsService: this.alertsService,
      backfillClient: this.backfillClient!,
      basePathService: core.http.basePath,
      cancelAlertsOnRuleTimeout: this.config.cancelAlertsOnRuleTimeout,
      connectorAdapterRegistry: this.connectorAdapterRegistry,
      data: plugins.data,
      dataViews: plugins.dataViews,
      elasticsearch: core.elasticsearch,
      encryptedSavedObjectsClient,
      eventLogger: this.eventLogger!,
      executionContext: core.executionContext,
      kibanaBaseUrl: this.kibanaBaseUrl,
      logger,
      maintenanceWindowsService: new MaintenanceWindowsService({
        cacheInterval: this.config.rulesSettings.cacheInterval,
        getMaintenanceWindowClientWithRequest,
        logger,
      }),
      maxAlerts: this.config.rules.run.alerts.max,
      ruleTypeRegistry: this.ruleTypeRegistry!,
      rulesSettingsService: new RulesSettingsService({
        cacheInterval: this.config.rulesSettings.cacheInterval,
        getRulesSettingsClientWithRequest,
        isServerless: this.isServerless,
        logger,
      }),
      savedObjects: core.savedObjects,
      share: plugins.share,
      spaceIdToNamespace,
      uiSettings: core.uiSettings,
      usageCounter: this.usageCounter,
<<<<<<< HEAD
      getEventLogClient: (request: KibanaRequest) => plugins.eventLog.getClient(request),
=======
      isServerless: this.isServerless,
>>>>>>> 2b403142
    });

    this.eventLogService!.registerSavedObjectProvider(RULE_SAVED_OBJECT_TYPE, (request) => {
      return async (objects?: SavedObjectsBulkGetObject[]) => {
        const client = await getRulesClientWithRequest(request);

        return objects
          ? Promise.all(objects.map(async (objectItem) => await client.get({ id: objectItem.id })))
          : Promise.resolve([]);
      };
    });

    this.eventLogService!.isEsContextReady()
      .then(() => {
        scheduleAlertingTelemetry(this.telemetryLogger, plugins.taskManager);
      })
      .catch(() => {}); // it shouldn't reject, but just in case

    scheduleAlertingHealthCheck(this.logger, this.config, plugins.taskManager).catch(() => {}); // it shouldn't reject, but just in case
    scheduleApiKeyInvalidatorTask(this.telemetryLogger, this.config, plugins.taskManager).catch(
      () => {}
    ); // it shouldn't reject, but just in case

    return {
      listTypes: ruleTypeRegistry!.list.bind(this.ruleTypeRegistry!),
      getType: ruleTypeRegistry!.get.bind(this.ruleTypeRegistry),
      getAllTypes: ruleTypeRegistry!.getAllTypes.bind(this.ruleTypeRegistry!),
      getAlertIndicesAlias: createGetAlertIndicesAliasFn(this.ruleTypeRegistry!),
      getAlertingAuthorizationWithRequest,
      getRulesClientWithRequest,
      getFrameworkHealth: async () =>
        await getHealth(core.savedObjects.createInternalRepository([RULE_SAVED_OBJECT_TYPE])),
    };
  }

  private createRouteHandlerContext = (
    core: CoreSetup<AlertingPluginsStart, unknown>
  ): IContextProvider<AlertingRequestHandlerContext, 'alerting'> => {
    const {
      ruleTypeRegistry,
      rulesClientFactory,
      rulesSettingsClientFactory,
      maintenanceWindowClientFactory,
    } = this;
    return async function alertsRouteHandlerContext(context, request) {
      const [{ savedObjects }] = await core.getStartServices();
      return {
        getRulesClient: () => {
          return rulesClientFactory!.create(request, savedObjects);
        },
        getRulesSettingsClient: (withoutAuth?: boolean) => {
          if (withoutAuth) {
            return rulesSettingsClientFactory.create(request);
          }
          return rulesSettingsClientFactory.createWithAuthorization(request);
        },
        getMaintenanceWindowClient: () => {
          return maintenanceWindowClientFactory.createWithAuthorization(request);
        },
        listTypes: ruleTypeRegistry!.list.bind(ruleTypeRegistry!),
        getFrameworkHealth: async () =>
          await getHealth(savedObjects.createInternalRepository([RULE_SAVED_OBJECT_TYPE])),
        areApiKeysEnabled: async () => {
          const [, { security }] = await core.getStartServices();
          return security?.authc.apiKeys.areAPIKeysEnabled() ?? false;
        },
      };
    };
  };

  public stop() {
    if (this.licenseState) {
      this.licenseState.clean();
    }
    this.pluginStop$.next();
    this.pluginStop$.complete();
  }
}

export function getElasticsearchAndSOAvailability(
  core$: Observable<CoreStatus>
): Observable<boolean> {
  return core$.pipe(
    map(
      ({ elasticsearch, savedObjects }) =>
        elasticsearch.level === ServiceStatusLevels.available &&
        savedObjects.level === ServiceStatusLevels.available
    ),
    distinctUntilChanged()
  );
}<|MERGE_RESOLUTION|>--- conflicted
+++ resolved
@@ -624,11 +624,8 @@
       spaceIdToNamespace,
       uiSettings: core.uiSettings,
       usageCounter: this.usageCounter,
-<<<<<<< HEAD
       getEventLogClient: (request: KibanaRequest) => plugins.eventLog.getClient(request),
-=======
       isServerless: this.isServerless,
->>>>>>> 2b403142
     });
 
     this.eventLogService!.registerSavedObjectProvider(RULE_SAVED_OBJECT_TYPE, (request) => {
