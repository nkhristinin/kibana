--- conflicted
+++ resolved
@@ -18,12 +18,8 @@
   GetFieldsResponse,
   CaseUserActionsResponse,
   User,
-<<<<<<< HEAD
 } from '../../common';
-=======
-} from '../../common/api';
 import { Authorization } from '../authorization/authorization';
->>>>>>> 644a7ac7
 import { AlertInfo } from '../common';
 import {
   CaseConfigureServiceSetup,
