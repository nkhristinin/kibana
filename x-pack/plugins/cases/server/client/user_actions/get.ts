--- conflicted
+++ resolved
@@ -7,17 +7,11 @@
 
 import { SavedObjectsClientContract } from 'kibana/server';
 import {
+  SUB_CASE_SAVED_OBJECT,
   CASE_SAVED_OBJECT,
   CASE_COMMENT_SAVED_OBJECT,
-  SUB_CASE_SAVED_OBJECT,
-<<<<<<< HEAD
-  CaseUserActionsResponseRt,
-  CaseUserActionsResponse,
-} from '../../../common';
-=======
-} from '../../saved_object_types';
+} from '../../../common/constants';
 import { CaseUserActionsResponseRt, CaseUserActionsResponse } from '../../../common/api';
->>>>>>> c0f9bfcd
 import { CaseUserActionServiceSetup } from '../../services';
 
 interface GetParams {
