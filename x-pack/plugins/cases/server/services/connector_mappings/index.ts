/*
 * Copyright Elasticsearch B.V. and/or licensed to Elasticsearch B.V. under one
 * or more contributor license agreements. Licensed under the Elastic License
 * 2.0; you may not use this file except in compliance with the Elastic License
 * 2.0.
 */

import {
  Logger,
  SavedObject,
  SavedObjectReference,
  SavedObjectsClientContract,
  SavedObjectsFindResponse,
} from 'kibana/server';

<<<<<<< HEAD
import {
  ConnectorMappings,
  SavedObjectFindOptions,
  CASE_CONNECTOR_MAPPINGS_SAVED_OBJECT,
} from '../../../common';
=======
import { ConnectorMappings, SavedObjectFindOptions } from '../../../common/api';
import { CASE_CONNECTOR_MAPPINGS_SAVED_OBJECT } from '../../saved_object_types';
>>>>>>> c0f9bfcd

interface ClientArgs {
  client: SavedObjectsClientContract;
}
interface FindConnectorMappingsArgs extends ClientArgs {
  options?: SavedObjectFindOptions;
}

interface PostConnectorMappingsArgs extends ClientArgs {
  attributes: ConnectorMappings;
  references: SavedObjectReference[];
}

export interface ConnectorMappingsServiceSetup {
  find(args: FindConnectorMappingsArgs): Promise<SavedObjectsFindResponse<ConnectorMappings>>;
  post(args: PostConnectorMappingsArgs): Promise<SavedObject<ConnectorMappings>>;
}

export class ConnectorMappingsService {
  constructor(private readonly log: Logger) {}
  public setup = async (): Promise<ConnectorMappingsServiceSetup> => ({
    find: async ({ client, options }: FindConnectorMappingsArgs) => {
      try {
        this.log.debug(`Attempting to find all connector mappings`);
        return await client.find({ ...options, type: CASE_CONNECTOR_MAPPINGS_SAVED_OBJECT });
      } catch (error) {
        this.log.error(`Attempting to find all connector mappings: ${error}`);
        throw error;
      }
    },
    post: async ({ client, attributes, references }: PostConnectorMappingsArgs) => {
      try {
        this.log.debug(`Attempting to POST a new connector mappings`);
        return await client.create(CASE_CONNECTOR_MAPPINGS_SAVED_OBJECT, attributes, {
          references,
        });
      } catch (error) {
        this.log.error(`Error on POST a new connector mappings: ${error}`);
        throw error;
      }
    },
  });
}<|MERGE_RESOLUTION|>--- conflicted
+++ resolved
@@ -13,16 +13,8 @@
   SavedObjectsFindResponse,
 } from 'kibana/server';
 
-<<<<<<< HEAD
-import {
-  ConnectorMappings,
-  SavedObjectFindOptions,
-  CASE_CONNECTOR_MAPPINGS_SAVED_OBJECT,
-} from '../../../common';
-=======
 import { ConnectorMappings, SavedObjectFindOptions } from '../../../common/api';
-import { CASE_CONNECTOR_MAPPINGS_SAVED_OBJECT } from '../../saved_object_types';
->>>>>>> c0f9bfcd
+import { CASE_CONNECTOR_MAPPINGS_SAVED_OBJECT } from '../../../common/constants';
 
 interface ClientArgs {
   client: SavedObjectsClientContract;
