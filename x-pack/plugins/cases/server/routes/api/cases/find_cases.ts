/*
 * Copyright Elasticsearch B.V. and/or licensed to Elasticsearch B.V. under one
 * or more contributor license agreements. Licensed under the Elastic License
 * 2.0; you may not use this file except in compliance with the Elastic License
 * 2.0.
 */

import Boom from '@hapi/boom';

import { pipe } from 'fp-ts/lib/pipeable';
import { fold } from 'fp-ts/lib/Either';
import { identity } from 'fp-ts/lib/function';

import {
  CasesFindResponseRt,
  CasesFindRequestRt,
  throwErrors,
  caseStatuses,
} from '../../../../common';
import { transformCases, wrapError, escapeHatch } from '../utils';
import { RouteDeps } from '../types';
<<<<<<< HEAD
import { CASES_URL, SAVED_OBJECT_TYPES } from '../../../../common/constants';
=======
import { CASES_URL } from '../../../../common';
>>>>>>> bdcd2ec8
import { constructQueryOptions } from './helpers';

export function initFindCasesApi({ caseService, router, logger }: RouteDeps) {
  router.get(
    {
      path: `${CASES_URL}/_find`,
      validate: {
        query: escapeHatch,
      },
    },
    async (context, request, response) => {
      try {
        const client = context.core.savedObjects.getClient({
          includedHiddenTypes: SAVED_OBJECT_TYPES,
        });
        const queryParams = pipe(
          CasesFindRequestRt.decode(request.query),
          fold(throwErrors(Boom.badRequest), identity)
        );
        const queryArgs = {
          tags: queryParams.tags,
          reporters: queryParams.reporters,
          sortByField: queryParams.sortField,
          status: queryParams.status,
          caseType: queryParams.type,
        };

        const caseQueries = constructQueryOptions(queryArgs);
        const cases = await caseService.findCasesGroupedByID({
          client,
          caseOptions: { ...queryParams, ...caseQueries.case },
          subCaseOptions: caseQueries.subCase,
        });

        const [openCases, inProgressCases, closedCases] = await Promise.all([
          ...caseStatuses.map((status) => {
            const statusQuery = constructQueryOptions({ ...queryArgs, status });
            return caseService.findCaseStatusStats({
              client,
              caseOptions: statusQuery.case,
              subCaseOptions: statusQuery.subCase,
            });
          }),
        ]);

        return response.ok({
          body: CasesFindResponseRt.encode(
            transformCases({
              ...cases,
              countOpenCases: openCases,
              countInProgressCases: inProgressCases,
              countClosedCases: closedCases,
              total: cases.casesMap.size,
            })
          ),
        });
      } catch (error) {
        logger.error(`Failed to find cases in route: ${error}`);
        return response.customError(wrapError(error));
      }
    }
  );
}<|MERGE_RESOLUTION|>--- conflicted
+++ resolved
@@ -19,11 +19,7 @@
 } from '../../../../common';
 import { transformCases, wrapError, escapeHatch } from '../utils';
 import { RouteDeps } from '../types';
-<<<<<<< HEAD
-import { CASES_URL, SAVED_OBJECT_TYPES } from '../../../../common/constants';
-=======
-import { CASES_URL } from '../../../../common';
->>>>>>> bdcd2ec8
+import { CASES_URL, SAVED_OBJECT_TYPES } from '../../../../common';
 import { constructQueryOptions } from './helpers';
 
 export function initFindCasesApi({ caseService, router, logger }: RouteDeps) {
