--- conflicted
+++ resolved
@@ -20,11 +20,7 @@
 } from '../../../../../common';
 import { RouteDeps } from '../../types';
 import { escapeHatch, transformSubCases, wrapError } from '../../utils';
-<<<<<<< HEAD
-import { SUB_CASES_URL, SAVED_OBJECT_TYPES } from '../../../../../common/constants';
-=======
-import { SUB_CASES_URL } from '../../../../../common';
->>>>>>> bdcd2ec8
+import { SUB_CASES_URL, SAVED_OBJECT_TYPES } from '../../../../../common';
 import { constructQueryOptions } from '../helpers';
 import { defaultPage, defaultPerPage } from '../..';
 
