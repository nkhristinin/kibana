--- conflicted
+++ resolved
@@ -6,18 +6,7 @@
  */
 
 import { Logger } from 'kibana/server';
-<<<<<<< HEAD
-import { CaseResponse, ConnectorTypes } from '../../common/api';
-=======
-import {
-  ActionTypeConfig,
-  ActionTypeSecrets,
-  ActionTypeParams,
-  ActionType,
-  // eslint-disable-next-line @kbn/eslint/no-restricted-paths
-} from '../../../actions/server/types';
 import { CaseResponse, ConnectorTypes } from '../../common';
->>>>>>> bdcd2ec8
 import { CasesClientGetAlertsResponse } from '../client/alerts/types';
 import {
   CaseServiceSetup,
