--- conflicted
+++ resolved
@@ -16,25 +16,17 @@
   reportName: string,
   counter?: number
 ): string {
-<<<<<<< HEAD
-  const BUILDKITE_ID_SUFFIX = process.env.BUILDKITE_JOB_ID ? `-${process.env.BUILDKITE_JOB_ID}` : '';
-=======
   const BUILDKITE_ID_SUFFIX = process.env.BUILDKITE_JOB_ID
     ? `-${process.env.BUILDKITE_JOB_ID}`
     : '';
->>>>>>> 08f7f635
 
   const path = Path.resolve(
     rootDirectory,
     'target/junit',
     process.env.JOB || '.',
-<<<<<<< HEAD
-    `TEST-${CI_PARALLEL_PROCESS_PREFIX}${reportName}${counter ? `-${counter}` : ''}${BUILDKITE_ID_SUFFIX}.xml`
-=======
     `TEST-${CI_PARALLEL_PROCESS_PREFIX}${reportName}${
       counter ? `-${counter}` : ''
     }${BUILDKITE_ID_SUFFIX}.xml`
->>>>>>> 08f7f635
   );
 
   return Fs.existsSync(path)
